--- conflicted
+++ resolved
@@ -198,84 +198,4 @@
 
 def colour_str(word, colour: str):
     """Function to colour strings."""
-<<<<<<< HEAD
-    return COLOURS[colour.lower()] + str(word) + COLOURS['black']
-
-
-SCENE_VARIABLES1 = [
-    # -- Sentinel-1 variables -- #
-    'nersc_sar_primary',
-    'nersc_sar_secondary',
-    # 'sar_incidenceangle',
-
-    # -- Geographical variables -- #
-    # 'distance_map',
-
-    # -- AMSR2 channels -- #
-    # 'btemp_6_9h', 'btemp_6_9v',
-    # 'btemp_7_3h', 'btemp_7_3v',
-    # 'btemp_10_7h', 'btemp_10_7v',
-    # 'btemp_18_7h', 'btemp_18_7v',
-    # 'btemp_23_8h', 'btemp_23_8v',
-    # 'btemp_36_5h', 'btemp_36_5v',
-    # 'btemp_89_0h', 'btemp_89_0v',
-
-    # -- Environmental variables -- #
-    # 'u10m_rotated', 'v10m_rotated',
-    # 't2m', 'skt', 'tcwv', 'tclw'
-
-]
-
-
-SCENE_VARIABLES2 = [
-    # -- Sentinel-1 variables -- #
-    'nersc_sar_primary',
-    'nersc_sar_secondary',
-    'sar_incidenceangle',
-
-    # # -- Geographical variables -- #
-    # 'distance_map',
-
-    # # -- AMSR2 channels -- #
-    # 'btemp_6_9h', 'btemp_6_9v',
-    # 'btemp_7_3h', 'btemp_7_3v',
-    # 'btemp_10_7h', 'btemp_10_7v',
-    # 'btemp_18_7h', 'btemp_18_7v',
-    # 'btemp_23_8h', 'btemp_23_8v',
-    # 'btemp_36_5h', 'btemp_36_5v',
-    # 'btemp_89_0h', 'btemp_89_0v',
-
-    # # -- Environmental variables -- #
-    'u10m_rotated', 'v10m_rotated',
-    # 't2m', 'skt', 'tcwv', 'tclw'
-
-]
-
-
-SCENE_VARIABLES3 = [
-    # -- Sentinel-1 variables -- #
-    'nersc_sar_primary',
-    'nersc_sar_secondary',
-    # 'sar_incidenceangle',
-
-    # # -- Geographical variables -- #
-    # 'distance_map',
-
-    # # -- AMSR2 channels -- #
-    # 'btemp_6_9h', 'btemp_6_9v',
-    # 'btemp_7_3h', 'btemp_7_3v',
-    # 'btemp_10_7h', 'btemp_10_7v',
-    # 'btemp_18_7h', 'btemp_18_7v',
-    # 'btemp_23_8h', 'btemp_23_8v',
-    # 'btemp_36_5h', 'btemp_36_5v',
-    # 'btemp_89_0h', 'btemp_89_0v',
-
-    # -- Environmental variables -- #
-    'u10m_rotated', 'v10m_rotated',
-    't2m', 'skt',
-    # 'tcwv', 'tclw'
-
-]
-=======
-    return COLOURS[colour.lower()] + str(word) + COLOURS['black']
->>>>>>> 4d408adf
+    return COLOURS[colour.lower()] + str(word) + COLOURS['black']