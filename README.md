# AI4ArcticSeaIceChallenge

<<<<<<< HEAD
# Installation:
Requirements:
=======
## Dependencies
The following packages and versions were used to develop and test the code along with the dependancies installed with pip:
- python==3.9.11
- jupyterlab==3.4.5
>>>>>>> 74c1d9ca
- xarray==2022.10.0
- h5netcdf
- numpy
- matplotlib
- torch==1.12.0
- tqdm==4.64.1
<<<<<<< HEAD
- sklearn
- jupyterlab
- ipywidgets
- icecream
- opencv-python-headless
- mmcv==1.7.1
- wandb

## Cloning the repo:

Clone this repo by using `git clone <link_to_repo>`

## Create a new environment

COmpute canada does not have support for Conda environments. So we'll use the inbuilt [venv](https://docs.python.org/3/library/venv.html) module to create new environments.

The repo contains a [create_env.sh](create_env.sh) which will create a virtual environment for you in **compute canada**.

To create a new environment `create_env.sh <envname>`.
<br/> This will create a new env in the `~/<envname>` folder, which is nothing but root folder.

## Activating the environment

To activate the env, use the command `source ~/<envname>/bin/activate`. 

# Running the Code

Running the code in compute canada can be done in two ways.
 1. Running the program interactively
 2. Runnin the program as a job

 We usually use the 1st method to test our code and some small visulization and the 2nd is to train the actual model

## Requesting Interactive job

To request the interactive job, run the following command


`salloc --nodes 1 --time=2:30:0 --tasks-per-node=1 --mem=32G --account=def-dclausi --gpus-per-node=v100l:1 --cpus-per-task=6`

This will request a machine with 32 GB ram, 6 cpu cores, 1 Tesla v100 GPU for 2hours and 30 minutes.

It may take some time for you to get resource allocation (play some pingpong meanwhile). After you get your resource allocated.

Run the following command

```sh
module purge
module load python/3.9.6
source ~/<envname>/bin/activate
```

Now everthing is ready. Now it'll be like you're running the programs on your local computer, ofcourse there will be no GUI.

## Submitting a Job

TODO:

# Training the model

We modfified the code developed by the compettition organisers and added bunch of features such as follows
## Preparing the config file

The config file is file in which all the configuration of training the model is specified. An eg. of config file is [setup1.py](configs/feature_variation/setup1.py)

The line `_base_ = ['../_base_/base.py']` specificifies the base config file to use. 

Base config file stores all the default configuration and then a user can override the default configuration by creating a file like [setup1.py](configs/feature_variation/setup1.py). 

This concept (code also) was stolen from [mmcv config](https://mmcv.readthedocs.io/en/latest/understand_mmcv/config.html) file structure. 

## Running quickstart.py

To run quickstart.py 

Run `quickstart.py <path_to_config_file.py> --wandb-project=<name_of_wandb_project> --workdir <path_to_a_folder>`

This will take all the configurations from `path_to_config_file.py` and will log the run in the `<name_of_wandb_project>` on wandb.

If `--workdir` is not specified, by default it will save the **model checkpoint**, **upload package** and **Inference on test images** in `workdir/config_file_name` <br>
else it will save everything in the specified folder.


## Running test_upload.py

To run test_upload.py

Run `test_upload.py <path_to_config_file.py> <path to pytorch checkpoint file.pth>` 


TODO: add more
=======
- sklearn==0.0
- ipywidgets==8.0.2


## Data visualization
### Dependencies
- cmocean

### Usage
All visualization code in this repository (see also `vip_ai4arctic/visualization` repo) is in the `data_visualization` directory.

The `vis_single_scene.ipynb` notebook provides an example visualization and link to the plotting function.

#### Visualize imagery & charts for a single scene (from NetCDF):
`python r2t_vis.py {filepath.nc}`

#### Visualize imagery & charts for all scenes in a directory (from NetCDF):
`python vis_all_train.py {dir}`

#### Export imagery & charts from NetCDF to file:
`python export_data.py {in_dir} {out_dir}`
>>>>>>> 74c1d9ca
<|MERGE_RESOLUTION|>--- conflicted
+++ resolved
@@ -1,21 +1,15 @@
 # AI4ArcticSeaIceChallenge
 
-<<<<<<< HEAD
-# Installation:
-Requirements:
-=======
 ## Dependencies
 The following packages and versions were used to develop and test the code along with the dependancies installed with pip:
 - python==3.9.11
 - jupyterlab==3.4.5
->>>>>>> 74c1d9ca
 - xarray==2022.10.0
 - h5netcdf
 - numpy
 - matplotlib
 - torch==1.12.0
 - tqdm==4.64.1
-<<<<<<< HEAD
 - sklearn
 - jupyterlab
 - ipywidgets
@@ -106,11 +100,6 @@
 Run `test_upload.py <path_to_config_file.py> <path to pytorch checkpoint file.pth>` 
 
 
-TODO: add more
-=======
-- sklearn==0.0
-- ipywidgets==8.0.2
-
 
 ## Data visualization
 ### Dependencies
@@ -128,5 +117,4 @@
 `python vis_all_train.py {dir}`
 
 #### Export imagery & charts from NetCDF to file:
-`python export_data.py {in_dir} {out_dir}`
->>>>>>> 74c1d9ca
+`python export_data.py {in_dir} {out_dir}`