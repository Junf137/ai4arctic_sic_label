--- conflicted
+++ resolved
@@ -542,7 +542,25 @@
         return class_output.squeeze()
 
 
-<<<<<<< HEAD
+def compute_classwise_f1score(true, pred, charts, num_classes):
+    """ This function computes the classwise evaluation score for each task and stores them in a dic
+
+    Args:
+        true (dictionary): The true tensor as value and chart tensor as key
+        pred (dictionary): The pred tensor as value and chart tensor as key
+        charts (list): list of charts
+        num_classes (dictionary): key = chart , value = num_class
+
+    Returns:
+        dictionary: returns score_dictionary
+    """
+    score = {}
+    for chart in charts:
+        score[chart] = f1_score(target=true[chart], preds=pred[chart], average='none',
+                                task='multiclass', num_classes=num_classes[chart])
+    return score
+
+
 def create_train_and_validation_scene_list(train_options):
     '''
     Creates the a train and validation scene list. Adds these two list to the config file train_options
@@ -691,28 +709,15 @@
     elif train_options['model_selection'] in ['UNet_regression', 'unet_regression']:
         from unet import UNet_regression
         net = UNet_regression(options=train_options).to(device)
+    elif train_options['model_selection'] in ['UNet_regression_all']:
+        from unet import UNet_regression_all
+        net = UNet_regression_all(options=train_options).to(device)
     elif train_options['model_selection'] in ['UNet_sep_dec_regression', 'unet_sep_dec_regression']:
         from unet import UNet_sep_dec_regression
         net = UNet_sep_dec_regression(options=train_options).to(device)
+    elif train_options['model_selection'] in ['UNet_sep_dec_mse']:
+        from unet import UNet_sep_dec_mse
+        net = UNet_sep_dec_mse(options=train_options).to(device)
     else:
         raise 'Unknown model selected'
-    return net
-=======
-def compute_classwise_f1score(true, pred, charts, num_classes):
-    """ This function computes the classwise evaluation score for each task and stores them in a dic
-
-    Args:
-        true (dictionary): The true tensor as value and chart tensor as key
-        pred (dictionary): The pred tensor as value and chart tensor as key
-        charts (list): list of charts
-        num_classes (dictionary): key = chart , value = num_class
-
-    Returns:
-        dictionary: returns score_dictionary
-    """
-    score = {}
-    for chart in charts:
-        score[chart] = f1_score(target=true[chart], preds=pred[chart], average='none',
-                                task='multiclass', num_classes=num_classes[chart])
-    return score
->>>>>>> b1c7ae10
+    return net