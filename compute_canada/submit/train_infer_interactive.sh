#!/bin/sh
set -e 
module purge
module load python/3.9.6

echo "Loading module done"

source ~/env_ai4arctic/bin/activate


echo "Activating virtual environment done"

#cd /project/def-dclausi/share/whale/mmwhale/
cd $HOME/projects/def-dclausi/share/ai4arctic/$USER/ai4arctic_challenge/

echo "starting training..."

# export WANDB_MODE=offline
config=$1

# config_basename=$(basename $config .py)
# echo $(pwd)
# env=./work_dir/$config_basename/.env
# echo $env
# echo $(ls -a)
<<<<<<< HEAD
echo $1
echo $CHECKPOINT
python quickstart.py $1

# echo 'Reading environment file'
# while read line; do export $line; done < $env

=======
# echo $1
# echo $CHECKPOINT
python quickstart.py $1 --wandb-project=$2

# echo 'Reading environment file'
# while read line; do export $line; done < $env

>>>>>>> 6b240dd5
# echo $CHECKPOINT
# python test_upload.py $1 $CHECKPOINT
<|MERGE_RESOLUTION|>--- conflicted
+++ resolved
@@ -23,15 +23,6 @@
 # env=./work_dir/$config_basename/.env
 # echo $env
 # echo $(ls -a)
-<<<<<<< HEAD
-echo $1
-echo $CHECKPOINT
-python quickstart.py $1
-
-# echo 'Reading environment file'
-# while read line; do export $line; done < $env
-
-=======
 # echo $1
 # echo $CHECKPOINT
 python quickstart.py $1 --wandb-project=$2
@@ -39,6 +30,5 @@
 # echo 'Reading environment file'
 # while read line; do export $line; done < $env
 
->>>>>>> 6b240dd5
 # echo $CHECKPOINT
 # python test_upload.py $1 $CHECKPOINT
