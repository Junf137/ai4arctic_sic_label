#!/bin/bash
#SBATCH --nodes 1
#SBATCH --gpus-per-node=v100l:1 # request a GPU
#SBATCH --tasks-per-node=1
#SBATCH --cpus-per-task=12 # change this parameter to 2,4,6,... and increase "--num_workers" accordingly to see the effect on performance
#SBATCH --mem=64G
<<<<<<< HEAD
#SBATCH --time=20:00:00
#SBATCH --output=/home/fer96/projects/def-dclausi/fer96/ai4arctic_challenge/compute_canada_output/%j.out
=======
#SBATCH --time=12:00:00
#SBATCH --output=/home/m32patel/projects/def-dclausi/share/ai4arctic/m32patel/ai4arctic_challenge/compute_canada/output/%j.out
>>>>>>> 6b240dd5
#SBATCH --account=def-dclausi
#SBATCH --mail-user=fernandopena961226@gmail.com
#SBATCH --mail-type=BEGIN
#SBATCH --mail-type=END
#SBATCH --mail-type=FAIL
#SBATCH --mail-type=REQUEUE

module purge
module load python/3.9.6

echo "Loading module done"

<<<<<<< HEAD
source ~/Ai4Artic4/bin/activate
=======
source ~/env_ai4arctic/bin/activate
>>>>>>> 6b240dd5


echo "Activating virtual environment done"

#cd /project/def-dclausi/share/whale/mmwhale/
<<<<<<< HEAD
# cd $HOME/projects/def-dclausi/AI4arctic/$USER
cd /home/fer96/projects/def-dclausi/fer96/ai4arctic_challenge

echo "starting training..."
config=$1 
# config=$1 
# # get the basename for the config file, basename is an inbuilt shell command
# config_basename=$(basename $config .py) 

# python quickstart.py $1 --wandb-project=$2

python quickstart.py $1 

=======
cd $HOME/projects/def-dclausi/share/ai4arctic/$USER/ai4arctic_challenge/


echo "starting training..."
# config=$1 
# # get the basename for the config file, basename is an inbuilt shell command
# config_basename=$(basename $config .py) 

python quickstart.py $1 --wandb-project=$2

# # the above python script will generate a .env at the workdir/config-name/.env
# env=./work_dir/$config_basename/.env

# echo 'Reading environment file'
# # read the .env file and save them as environment variable
# while read line; do export $line; done < $env

# echo "Starting testing"
# python test_upload.py $1 $CHECKPOINT
>>>>>>> 6b240dd5
<|MERGE_RESOLUTION|>--- conflicted
+++ resolved
@@ -4,13 +4,8 @@
 #SBATCH --tasks-per-node=1
 #SBATCH --cpus-per-task=12 # change this parameter to 2,4,6,... and increase "--num_workers" accordingly to see the effect on performance
 #SBATCH --mem=64G
-<<<<<<< HEAD
 #SBATCH --time=20:00:00
 #SBATCH --output=/home/fer96/projects/def-dclausi/fer96/ai4arctic_challenge/compute_canada_output/%j.out
-=======
-#SBATCH --time=12:00:00
-#SBATCH --output=/home/m32patel/projects/def-dclausi/share/ai4arctic/m32patel/ai4arctic_challenge/compute_canada/output/%j.out
->>>>>>> 6b240dd5
 #SBATCH --account=def-dclausi
 #SBATCH --mail-user=fernandopena961226@gmail.com
 #SBATCH --mail-type=BEGIN
@@ -23,35 +18,17 @@
 
 echo "Loading module done"
 
-<<<<<<< HEAD
 source ~/Ai4Artic4/bin/activate
-=======
-source ~/env_ai4arctic/bin/activate
->>>>>>> 6b240dd5
 
 
 echo "Activating virtual environment done"
 
 #cd /project/def-dclausi/share/whale/mmwhale/
-<<<<<<< HEAD
 # cd $HOME/projects/def-dclausi/AI4arctic/$USER
 cd /home/fer96/projects/def-dclausi/fer96/ai4arctic_challenge
 
 echo "starting training..."
 config=$1 
-# config=$1 
-# # get the basename for the config file, basename is an inbuilt shell command
-# config_basename=$(basename $config .py) 
-
-# python quickstart.py $1 --wandb-project=$2
-
-python quickstart.py $1 
-
-=======
-cd $HOME/projects/def-dclausi/share/ai4arctic/$USER/ai4arctic_challenge/
-
-
-echo "starting training..."
 # config=$1 
 # # get the basename for the config file, basename is an inbuilt shell command
 # config_basename=$(basename $config .py) 
@@ -66,5 +43,4 @@
 # while read line; do export $line; done < $env
 
 # echo "Starting testing"
-# python test_upload.py $1 $CHECKPOINT
->>>>>>> 6b240dd5
+# python test_upload.py $1 $CHECKPOINT