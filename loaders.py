#!/usr/bin/env python3
# -*- coding: utf-8 -*-

"""Pytorch Dataset class for training. Function used in train.py."""

# -- File info -- #
__author__ = 'Andreas R. Stokholm'
__contributors__ = 'Andrzej S. Kucik'
__copyright__ = ['Technical University of Denmark', 'European Space Agency']
__contact__ = ['stokholm@space.dtu.dk', 'andrzej.kucik@esa.int']
__version__ = '1.0.0'
__date__ = '2022-10-17'

# -- Built-in modules -- #
import os
import datetime
from dateutil import relativedelta
import re
from tqdm import tqdm

# -- Third-party modules -- #
import numpy as np
import torch
import xarray as xr
from torch.utils.data import Dataset
# -- Proprietary modules -- #


class AI4ArcticChallengeDataset(Dataset):
    """Pytorch dataset for loading batches of patches of scenes from the ASID
    V2 data set."""

    def __init__(self, options, files):
        self.options = options
        self.files = files

        # If Downscaling, down sample data and put in on memory
        if (self.options['down_sample_scale'] == 1):
            self.downsample = False
        else:
            self.downsample = True

        if self.downsample:
            self.scenes = []
            self.amsrs = []
            self.aux = []
            # self.files = self.files[:30]
            for file in tqdm(self.files):
                scene = xr.open_dataset(os.path.join(
                    self.options['path_to_train_data'], file))

                temp_scene = scene[self.options['full_variables']].to_array()
                temp_scene = torch.from_numpy(np.expand_dims(temp_scene, 0))
                temp_scene = torch.nn.functional.interpolate(temp_scene,
                                                             size=(temp_scene.size(2)//self.options['down_sample_scale'],
                                                                   temp_scene.size(3)//self.options['down_sample_scale']),
                                                             mode=self.options['loader_upsampling'])

                if temp_scene.size(2) < self.options['patch_size']:
                    height_pad = self.options['patch_size'] - temp_scene.size(2) + 1
                else:
                    height_pad = 0

                if temp_scene.size(3) < self.options['patch_size']:
                    width_pad = self.options['patch_size'] - temp_scene.size(3) + 1
                else:
                    width_pad = 0

                if height_pad > 0 or width_pad > 0:
                    temp_scene = torch.nn.functional.pad(
                        temp_scene, (0, width_pad, 0, height_pad), mode='constant', value=0)

                

                if len(self.options['amsrenv_variables']) > 0:
                    temp_amsr = np.array(scene[self.options['amsrenv_variables']].to_array())
                    self.amsrs.append(temp_amsr)

                if len(self.options['auxiliary_variables']) > 0:
                    temp_aux = []
                    if 'aux_time' in self.options['auxiliary_variables']:
                        # Get Scene time
                        scene_id = scene.attrs['scene_id']
                        # Convert Scene time to number data
                        norm_time = get_norm_month(scene_id)
                        time_array = torch.from_numpy(
                            np.full((self.options['patch_size_before_down_sample'], self.options['patch_size_before_down_sample']), norm_time))

                        time_array = torch.nn.functional.interpolate(time_array.unsqueeze(0).unsqueeze(0),
                                                                     size=(temp_scene.size(2),
                                                                           temp_scene.size(3)),
                                                                     mode=self.options['loader_upsampling'])
                        if height_pad > 0 or width_pad > 0:
                            time_array = torch.nn.functional.pad(
                                time_array, (0, width_pad, 0, height_pad), mode='constant', value=0).numpy()
                            
                        temp_aux.append(time_array)
                     

                    if 'aux_lat' in self.options['auxiliary_variables']:
                        # Get Latitude
                        lat_array = scene['sar_grid2d_latitude'].values

                        lat_array = (lat_array - self.options['latitude']['mean'])/self.options['latitude']['std']

                        # Interpolate to size of original scene
                        inter_lat_array = torch.nn.functional.interpolate(input=torch.from_numpy(lat_array).view((1, 1, lat_array.shape[0], lat_array.shape[1])),
                                                                          size=(temp_scene.size(2),
                                                                                temp_scene.size(3)),
                                                                          mode=self.options['loader_upsampling'])
                        if height_pad > 0 or width_pad > 0:
                            inter_lat_array = torch.nn.functional.pad(
                                inter_lat_array, (0, width_pad, 0, height_pad), mode='constant', value=0).numpy()

                        temp_aux.append(inter_lat_array)
                    

                    if 'aux_long' in self.options['auxiliary_variables']:
                        # Get Longuitude
                        long_array = scene['sar_grid2d_longitude'].values

                        long_array = (long_array - self.options['longitude']['mean'])/self.options['longitude']['std']

                        # Interpolate to size of original scene
                        inter_long_array = torch.nn.functional.interpolate(input=torch.from_numpy(long_array).view((1, 1, lat_array.shape[0], lat_array.shape[1])),
                                                                           size=(temp_scene.size(2),
                                                                                 temp_scene.size(3)),
                                                                           mode=self.options['loader_upsampling'])
                        if height_pad > 0 or width_pad > 0:
                            inter_long_array = torch.nn.functional.pad(
                                inter_long_array, (0, width_pad, 0, height_pad), mode='constant', value=0).numpy()
                        temp_aux.append(inter_long_array)
                    self.aux.append(np.concatenate(temp_aux, 1))  

                temp_scene = torch.squeeze(temp_scene)

                self.scenes.append(temp_scene)
                


        # Channel numbers in patches, includes reference channel.
        self.patch_c = len(
            self.options['train_variables']) + len(self.options['charts'])

    def __len__(self):
        """
        Provide number of iterations per epoch. Function required by Pytorch
        dataset.
        Returns
        -------
        Number of iterations per epoch.
        """
        return self.options['epoch_len']

    def random_crop(self, scene):
        """
        Perform random cropping in scene.

        Parameters
        ----------
        scene :
            Xarray dataset; a scene from ASID3 ready-to-train challenge
            dataset.

        Returns
        -------
        x_patch :
            torch array with shape (len(train_variables),
            patch_height, patch_width). None if empty patch.
        y_patch :
            torch array with shape (len(charts),
            patch_height, patch_width). None if empty patch.
        """
        patch = np.zeros((len(self.options['full_variables']) +
                          len(self.options['amsrenv_variables']) +
                          len(self.options['auxiliary_variables']),
                          self.options['patch_size_before_down_sample'],
                          self.options['patch_size_before_down_sample']))

        # Get random index to crop from.
        row_rand = np.random.randint(
            low=0, high=scene['SIC'].values.shape[0]
            - self.options['patch_size_before_down_sample'])
        col_rand = np.random.randint(
            low=0, high=scene['SIC'].values.shape[1]
            - self.options['patch_size_before_down_sample'])
        # Equivalent in amsr and env variable grid.
        amsrenv_row = row_rand / self.options['amsrenv_delta']
        # Used in determining the location of the crop in between pixels.
        amsrenv_row_dec = int(amsrenv_row - int(amsrenv_row))
        amsrenv_row_index_crop = amsrenv_row_dec * self.options['amsrenv_delta'] * amsrenv_row_dec
        amsrenv_col = col_rand / self.options['amsrenv_delta']
        amsrenv_col_dec = int(amsrenv_col - int(amsrenv_col))
        amsrenv_col_index_crop = amsrenv_col_dec * self.options['amsrenv_delta'] * amsrenv_col_dec

        # - Discard patches with too many meaningless pixels (optional).
        if np.sum(scene['SIC'].values[row_rand: row_rand + self.options['patch_size_before_down_sample'],
                                      col_rand: col_rand + self.options['patch_size_before_down_sample']]
                  != self.options['class_fill_values']['SIC']) > 1:

            # Crop full resolution variables.
            patch[0:len(self.options['full_variables']), :, :] = \
                scene[self.options['full_variables']].isel(
                sar_lines=range(row_rand, row_rand +
                                self.options['patch_size_before_down_sample']),
                sar_samples=range(col_rand, col_rand
                                  + self.options['patch_size_before_down_sample'])).to_array().values
            if len(self.options['amsrenv_variables']) > 0:
                # Crop and upsample low resolution variables.
                patch[len(self.options['full_variables']):len(self.options['full_variables'])+len(self.options['amsrenv_variables']):, :, :] = torch.nn.functional.interpolate(
                    input=torch.from_numpy(scene[self.options['amsrenv_variables']].to_array().values[
                        :,
                        int(amsrenv_row): int(amsrenv_row + np.ceil(self.options['amsrenv_patch'])),
                        int(amsrenv_col): int(amsrenv_col + np.ceil(self.options['amsrenv_patch']))]
                    ).unsqueeze(0),
                    size=self.options['amsrenv_upsample_shape'],
                    mode=self.options['loader_upsampling']).squeeze(0)[
                    :,
                    int(np.around(amsrenv_row_index_crop)): int(np.around
                                                                (amsrenv_row_index_crop
                                                                 + self.options['patch_size_before_down_sample'])),
                    int(np.around(amsrenv_col_index_crop)): int(np.around
                                                                (amsrenv_col_index_crop
                                                                 + self.options['patch_size_before_down_sample']))].numpy()
            # Only add auxiliary_variables if they are called
            if len(self.options['auxiliary_variables']) > 0:

                aux_feat_list = []

                if 'aux_time' in self.options['auxiliary_variables']:
                    # Get Scene time
                    scene_id = scene.attrs['scene_id']
                    # Convert Scene time to number data
                    norm_time = get_norm_month(scene_id)

                    #
                    time_array = np.full((self.options['patch_size_before_down_sample'],
                                         self.options['patch_size_before_down_sample']), norm_time)

                    aux_feat_list.append(time_array)

                if 'aux_lat' in self.options['auxiliary_variables']:
                    # Get Latitude
                    lat_array = scene['sar_grid2d_latitude'].values

                    lat_array = (lat_array - self.options['latitude']['mean'])/self.options['latitude']['std']

                    # Interpolate to size of original scene
                    inter_lat_array = torch.nn.functional.interpolate(input=torch.from_numpy(lat_array).view((1, 1, lat_array.shape[0], lat_array.shape[1])), size=scene['nersc_sar_primary'].values.shape,
                                                                      mode=self.options['loader_upsampling']).numpy()
                    # Crop to correct patch size
                    crop_inter_lat_array = inter_lat_array[0, 0, row_rand: row_rand + self.options['patch_size_before_down_sample'],
                                                           col_rand: col_rand + self.options['patch_size_before_down_sample']]
                    # Append to array
                    aux_feat_list.append(crop_inter_lat_array)

                if 'aux_long' in self.options['auxiliary_variables']:
                    # Get Longuitude
                    long_array = scene['sar_grid2d_longitude'].values

                    long_array = (long_array - self.options['longitude']['mean'])/self.options['longitude']['std']

                    # Interpolate to size of original scene
                    inter_long_array = torch.nn.functional.interpolate(input=torch.from_numpy(long_array).view((1, 1, lat_array.shape[0], lat_array.shape[1])), size=scene['nersc_sar_primary'].values.shape,
                                                                       mode=self.options['loader_upsampling']).numpy()
                    # Crop to correct patch size
                    crop_inter_long_array = inter_long_array[0, 0, row_rand: row_rand + self.options['patch_size_before_down_sample'],
                                                             col_rand: col_rand + self.options['patch_size_before_down_sample']]
                    # Append to array
                    aux_feat_list.append(crop_inter_long_array)

                aux_np_array = np.stack(aux_feat_list, axis=0)

                patch[len(self.options['full_variables']) + len(self.options['amsrenv_variables']):, :, :] = aux_np_array

            # Separate in to x (train variables) and y (targets) and downscale if needed

            x = torch.from_numpy(
                patch[len(self.options['charts']):, :]).type(torch.float).unsqueeze(0)

            if (self.options['down_sample_scale'] != 1):
                x_patch = torch.nn.functional.interpolate(
                    x, scale_factor=1/self.options['down_sample_scale'], mode=self.options['loader_downsampling'])

            y = torch.from_numpy(patch[:len(self.options['charts']), :, :]).unsqueeze(0)

            if (self.options['down_sample_scale'] != 1):
                y_patch = torch.nn.functional.interpolate(
                    y, scale_factor=1/self.options['down_sample_scale'], mode='nearest')
<<<<<<< HEAD

        # In case patch does not contain any valid pixels - return None.
        else:
            x_patch = None
            y_patch = None

        return x_patch, y_patch

    def random_crop_downsample(self, idx):
        """
        Perform random cropping in scene.

        Parameters
        ----------
        idx :
            Index from self.files to parse 
=======
>>>>>>> 9120eaf1

        Returns
        -------
        patch :
            Numpy array with shape (len(train_variables),
            patch_height, patch_width). None if empty patch.
        """
        patch = np.zeros((len(self.options['full_variables']) +
                          len(self.options['amsrenv_variables']) +
                          len(self.options['auxiliary_variables']),
                          self.options['patch_size'],
                          self.options['patch_size']))

        # Get random index to crop from.
        row_rand = np.random.randint(
            low=0, high=self.scenes[idx].size(1)
            - self.options['patch_size'])
        col_rand = np.random.randint(
            low=0, high=self.scenes[idx].size(2)
            - self.options['patch_size'])
        # Equivalent in amsr and env variable grid.
        amsrenv_row = row_rand / self.options['amsrenv_delta']
        # Used in determining the location of the crop in between pixels.
        amsrenv_row_dec = int(amsrenv_row - int(amsrenv_row))
        amsrenv_row_index_crop = amsrenv_row_dec * self.options['amsrenv_delta'] * amsrenv_row_dec
        amsrenv_col = col_rand / self.options['amsrenv_delta']
        amsrenv_col_dec = int(amsrenv_col - int(amsrenv_col))
        amsrenv_col_index_crop = amsrenv_col_dec * self.options['amsrenv_delta'] * amsrenv_col_dec

        # - Discard patches with too many meaningless pixels (optional).
        if np.sum(self.scenes[idx][0, row_rand: row_rand + self.options['patch_size'],
                                   col_rand: col_rand + self.options['patch_size']].numpy()
                  != self.options['class_fill_values']['SIC']) > 1:

            # Crop full resolution variables.
            patch[0:len(self.options['full_variables']), :, :] = \
                self.scenes[idx][:, row_rand:row_rand + int(self.options['patch_size']),
                                 col_rand:col_rand + int(self.options['patch_size'])].numpy()
            if len(self.options['amsrenv_variables']) > 0:
                # Crop and upsample low resolution variables.
                amsrenv = torch.from_numpy(self.amsrs[idx][:,
                                                           int(amsrenv_row): int(amsrenv_row + np.ceil(self.options['amsrenv_patch'])),
                                                           int(amsrenv_col): int(amsrenv_col + np.ceil(self.options['amsrenv_patch']))]
                                           ).unsqueeze(0)
                if amsrenv.size(2) < self.options['amsrenv_patch']:
                    height_pad = int(np.ceil(self.options['amsrenv_patch'])) - amsrenv.size(2)
                else:
                    height_pad = 0

                if amsrenv.size(3) < self.options['amsrenv_patch']:
                    width_pad = int(np.ceil(self.options['amsrenv_patch'])) - amsrenv.size(3)
                else:
                    width_pad = 0

                if height_pad > 0 or width_pad > 0:
                    amsrenv = torch.nn.functional.pad(amsrenv, (0, width_pad, 0, height_pad), mode='constant', value=0)
                amsrenv = torch.nn.functional.interpolate(
                    input=amsrenv,
                    size=self.options['amsrenv_upsample_shape'],
                    mode=self.options['loader_upsampling']).squeeze(0)[
                    :,
                    int(np.around(amsrenv_row_index_crop)): int(np.around
                                                                (amsrenv_row_index_crop
                                                                 + self.options['patch_size_before_down_sample'])),
                    int(np.around(amsrenv_col_index_crop)): int(np.around
                                                                (amsrenv_col_index_crop
                                                                 + self.options['patch_size_before_down_sample']))]
                amsrenv = torch.nn.functional.interpolate(amsrenv.unsqueeze(0), 
                                                          size=(self.options['patch_size'], self.options['patch_size']),
                                                          mode=self.options['loader_downsampling'])
                patch[len(self.options['full_variables']):len(self.options['full_variables'])+len(self.options['amsrenv_variables']):, :, :] = amsrenv.numpy()
                
            # Only add auxiliary_variables if they are called
            if len(self.options['auxiliary_variables']) > 0:
                patch[len(self.options['full_variables']) + len(self.options['amsrenv_variables']):, :, :] = self.aux[idx][0, :, row_rand: row_rand +
                                                             self.options['patch_size'], col_rand: col_rand + self.options['patch_size']]

            x_patch = torch.from_numpy(
                patch[len(self.options['charts']):, :]).type(torch.float).unsqueeze(0)

            y_patch = torch.from_numpy(patch[:len(self.options['charts']), :, :]).unsqueeze(0)
        # In case patch does not contain any valid pixels - return None.
        else:
            x_patch = None
            y_patch = None
<<<<<<< HEAD

        return x_patch, y_patch

=======

        return x_patch, y_patch

>>>>>>> 9120eaf1
    def prep_dataset(self, x_patches, y_patches):
        """
        Convert patches from 4D numpy array to 4D torch tensor.

        Parameters
        ----------
        x_patches : ndarray
            Patches sampled from ASID3 ready-to-train challenge dataset scenes [PATCH, CHANNEL, H, W] containing only the trainable variables.
        y_patches : ndarray
            Patches sampled from ASID3 ready-to-train challenge dataset scenes [PATCH, CHANNEL, H, W] contrainng only the targets.

        Returns
        -------
        x :
            4D torch tensor; ready training data.
        y : Dict
            Dictionary with 3D torch tensors for each chart; reference data for training data x.
        """

        # Convert training data to tensor float.
        x = x_patches.type(torch.float)

        # Store charts in y dictionary.

        y = {}
        for idx, chart in enumerate(self.options['charts']):
            y[chart] = y_patches[:, idx].type(torch.long)

        return x, y

    def __getitem__(self, idx):
        """
        Get batch. Function required by Pytorch dataset.

        Returns
        -------
        x :
            4D torch tensor; ready training data.
        y : Dict
            Dictionary with 3D torch tensors for each chart; reference data for training data x.
        """
        # Placeholder to fill with data.

        x_patches = torch.zeros((self.options['batch_size'], len(self.options['train_variables']),
                                 self.options['patch_size'], self.options['patch_size']))
        y_patches = torch.zeros((self.options['batch_size'], len(self.options['charts']),
                                 self.options['patch_size'], self.options['patch_size']))
        sample_n = 0

        # Continue until batch is full.
        while sample_n < self.options['batch_size']:
            # - Open memory location of scene. Uses 'Lazy Loading'.
            scene_id = np.random.randint(
                low=0, high=len(self.files), size=1).item()
<<<<<<< HEAD
            
=======

            # - Load scene
            scene = xr.open_dataset(os.path.join(
                self.options['path_to_train_data'], self.files[scene_id]), engine='h5netcdf')
>>>>>>> 9120eaf1
            # - Extract patches
            # TODO: change to use x and y instead of patches
            try:
                if self.downsample:
                    x_patch, y_patch = self.random_crop_downsample(scene_id)
                else:
                    scene = xr.open_dataset(os.path.join(
                        self.options['path_to_train_data'], self.files[scene_id]))
                    x_patch, y_patch = self.random_crop(scene)

            except Exception as e:
                if self.downsample:
                    print(f"Cropping in {self.files[scene_id]} failed.")
                    print(f"Scene size: {self.scenes[scene_id][0].shape} for crop shape: \
                        ({self.options['patch_size']}, {self.options['patch_size']})")
                    print('Skipping scene.')
                    continue
                else:
                    print(f"Cropping in {self.files[scene_id]} failed.")
                    print(f"Scene size: {scene['SIC'].values.shape} for crop shape: \
                        ({self.options['patch_size']}, {self.options['patch_size']})")
                    print('Skipping scene.')
                    continue

            if x_patch is not None:
                # -- Stack the scene patches in patches
                x_patches[sample_n, :, :, :] = x_patch
                y_patches[sample_n, :, :, :] = y_patch
                sample_n += 1  # Update the index.

        # Prepare training arrays
<<<<<<< HEAD

=======
>>>>>>> 9120eaf1
        x, y = self.prep_dataset(x_patches, y_patches)

        return x, y


class AI4ArcticChallengeTestDataset(Dataset):
    """Pytorch dataset for loading full scenes from the ASID ready-to-train challenge dataset for inference."""

    def __init__(self, options, files, mode='test'):
        self.options = options
        self.files = files

        if mode not in ["train_val", "test_val", "test"]:
            raise ValueError("String variable must be one of 'train_val', 'test_val', or 'train'")
        self.mode = mode

    def __len__(self):
        """
        Provide the number of iterations. Function required by Pytorch dataset.

        Returns
        -------
        Number of scenes per validation.
        """
        return len(self.files)

    def prep_scene(self, scene):
        """
        Upsample low resolution to match charts and SAR resolution. Convert patches
        from 4D numpy array to 4D torch tensor.

        Parameters
        ----------
        scene :

        Returns
        -------
        x :
            4D torch tensor, ready training data.
        y :
            Dict with 3D torch tensors for each reference chart; reference inference data for x. None if test is true.
        """

        x_feat_list = []

        sar_var_x = torch.from_numpy(
            scene[self.options['sar_variables']].to_array().values).unsqueeze(0)

        x_feat_list.append(sar_var_x)

        size = scene['nersc_sar_primary'].values.shape

        if len(self.options['amsrenv_variables']) > 0:
            # from icecream import ic
            # print(1, scene['SIC'].values.shape)
            # print(2, scene['nersc_sar_primary'].values.shape)
            asmr_env__var_x = torch.nn.functional.interpolate(input=torch.from_numpy(
                scene[self.options['amsrenv_variables']].to_array().values).unsqueeze(0),
                size=size,
                mode=self.options['loader_upsampling'])

            x_feat_list.append(asmr_env__var_x)

        # Only add auxiliary_variables if they are called

        if len(self.options['auxiliary_variables']) > 0:

            if 'aux_time' in self.options['auxiliary_variables']:
                # Get Scene time
                scene_id = scene.attrs['scene_id']
                # Convert Scene time to number data
                norm_time = get_norm_month(scene_id)

                #
                time_array = torch.from_numpy(
                    np.full(scene['nersc_sar_primary'].values.shape, norm_time)).view(1, 1, size[0], size[1])

                x_feat_list.append(time_array,)

            if 'aux_lat' in self.options['auxiliary_variables']:
                # Get Latitude
                lat_array = scene['sar_grid2d_latitude'].values

                lat_array = (lat_array - self.options['latitude']['mean'])/self.options['latitude']['std']

                # Interpolate to size of original scene
                inter_lat_array = torch.nn.functional.interpolate(input=torch.from_numpy(lat_array).view((1, 1, lat_array.shape[0], lat_array.shape[1])), size=size,
                                                                  mode=self.options['loader_upsampling'])

                # Append to array
                x_feat_list.append(inter_lat_array)

            if 'aux_long' in self.options['auxiliary_variables']:
                # Get Longitude
                long_array = scene['sar_grid2d_longitude'].values

                long_array = (long_array - self.options['longitude']['mean'])/self.options['longitude']['std']

                # Interpolate to size of original scene
                inter_long_array = torch.nn.functional.interpolate(input=torch.from_numpy(long_array).view((1, 1, lat_array.shape[0], lat_array.shape[1])), size=size,
                                                                   mode=self.options['loader_upsampling'])

                # Append to array
                x_feat_list.append(inter_long_array)

            # x_feat_list.append(aux_var_x)

        x = torch.cat(x_feat_list, axis=1)
        # else:
        #     x = torch.from_numpy(
        #         scene[self.options['sar_variables']].to_array().values).unsqueeze(0)

        # Downscale if needed
        if (self.options['down_sample_scale'] != 1):
            x = torch.nn.functional.interpolate(
                x, scale_factor=1/self.options['down_sample_scale'], mode=self.options['loader_downsampling'])

<<<<<<< HEAD
        if self.mode != 'test':
=======
        if not self.test:
>>>>>>> 9120eaf1
            y_charts = torch.from_numpy(scene[self.options['charts']].isel().to_array().values).unsqueeze(0)
            y_charts = torch.nn.functional.interpolate(
                y_charts, scale_factor=1/self.options['down_sample_scale'], mode='nearest')

            y = {}

            for idx, chart in enumerate(self.options['charts']):
                y[chart] = y_charts[:, idx].squeeze().numpy()

            # y = {
            #     chart: scene[chart].values   for chart in self.options['charts']}

        else:
            y = None

        return x.float(), y

    def __getitem__(self, idx):
        """
        Get scene. Function required by Pytorch dataset.

        Returns
        -------
        x :
            4D torch tensor; ready inference data.
        y :
            Dict with 3D torch tensors for each reference chart; reference inference data for x. None if test is true.
        masks :
            Dict with 2D torch tensors; mask for each chart for loss calculation. Contain only SAR mask if test is true.
        name : str
            Name of scene.

        """
        if self.mode == 'test':
            scene = xr.open_dataset(os.path.join(
                self.options['path_to_test_data'], self.files[idx]), engine='h5netcdf')
        else:
            scene = xr.open_dataset(os.path.join(
                self.options['path_to_train_data'], self.files[idx]),  engine='h5netcdf')

        x, y = self.prep_scene(scene)
        name = self.files[idx]

        if self.mode == 'train_val':
            masks = {}
            for chart in self.options['charts']:
                masks[chart] = (
                    y[chart] == self.options['class_fill_values'][chart]).squeeze()

        else:
            masks = (x.squeeze()[0, :, :] ==
                     self.options['train_fill_value']).squeeze()

        original_size = scene['nersc_sar_primary'].values.shape

        return x, y, masks, name, original_size


def get_variable_options(train_options: dict):
    """
    Get amsr and env grid options, crop shape and upsampling shape.

    Parameters
    ----------
    train_options: dict
        Dictionary with training options.

    Returns
    -------
    train_options: dict
        Updated with amsrenv options.
        Updated with correct true patch size
    """

    # Patch size before down sample
    train_options['patch_size_before_down_sample'] = train_options['down_sample_scale'] * train_options['patch_size']

    train_options['amsrenv_delta'] = 50 / \
        (train_options['pixel_spacing'] // 40)
    train_options['amsrenv_patch'] = train_options['patch_size_before_down_sample'] / \
        train_options['amsrenv_delta']
    train_options['amsrenv_patch_dec'] = int(
        train_options['amsrenv_patch'] - int(train_options['amsrenv_patch']))
    train_options['amsrenv_upsample_shape'] = (int(train_options['patch_size_before_down_sample'] +
                                                   train_options['amsrenv_patch_dec'] *
                                                   train_options['amsrenv_delta']),
                                               int(train_options['patch_size_before_down_sample'] +
                                                   train_options['amsrenv_patch_dec'] *
                                                   train_options['amsrenv_delta']))
    train_options['sar_variables'] = [variable for variable in train_options['train_variables']
                                      if 'sar' in variable or 'map' in variable]
    train_options['full_variables'] = np.hstack((train_options['charts'], train_options['sar_variables']))
    train_options['amsrenv_variables'] = [variable for variable in train_options['train_variables']
                                          if 'sar' not in variable and 'map' not in variable and 'aux' not in variable]
    train_options['auxiliary_variables'] = [
        variable for variable in train_options['train_variables'] if 'aux' in variable]

    return train_options


def get_norm_month(file_name):

    pattern = re.compile(r'\d{8}T\d{6}')

    # Search for the first match in the string
    match = re.search(pattern, file_name)

    first_date = match.group(0)

    # parse the date string into a datetime object
    date = datetime.datetime.strptime(first_date, "%Y%m%dT%H%M%S")

    # calculate the number of days between January 1st and the given date

    delta = relativedelta.relativedelta(date, datetime.datetime(date.year, 1, 1))

    # delta = (date - datetime.datetime(date.year, 1, 1)).days

    months = delta.months
    norm_months = 2*months/11-1

    return norm_months<|MERGE_RESOLUTION|>--- conflicted
+++ resolved
@@ -142,6 +142,7 @@
         self.patch_c = len(
             self.options['train_variables']) + len(self.options['charts'])
 
+
     def __len__(self):
         """
         Provide number of iterations per epoch. Function required by Pytorch
@@ -172,6 +173,7 @@
             patch_height, patch_width). None if empty patch.
         """
         patch = np.zeros((len(self.options['full_variables']) +
+                          len(self.options['amsrenv_variables']) +
                           len(self.options['amsrenv_variables']) +
                           len(self.options['auxiliary_variables']),
                           self.options['patch_size_before_down_sample'],
@@ -207,6 +209,7 @@
                                   + self.options['patch_size_before_down_sample'])).to_array().values
             if len(self.options['amsrenv_variables']) > 0:
                 # Crop and upsample low resolution variables.
+                patch[len(self.options['full_variables']):len(self.options['full_variables'])+len(self.options['amsrenv_variables']):, :, :] = torch.nn.functional.interpolate(
                 patch[len(self.options['full_variables']):len(self.options['full_variables'])+len(self.options['amsrenv_variables']):, :, :] = torch.nn.functional.interpolate(
                     input=torch.from_numpy(scene[self.options['amsrenv_variables']].to_array().values[
                         :,
@@ -229,6 +232,7 @@
 
                 if 'aux_time' in self.options['auxiliary_variables']:
                     # Get Scene time
+                    # Get Scene time
                     scene_id = scene.attrs['scene_id']
                     # Convert Scene time to number data
                     norm_time = get_norm_month(scene_id)
@@ -236,6 +240,8 @@
                     #
                     time_array = np.full((self.options['patch_size_before_down_sample'],
                                          self.options['patch_size_before_down_sample']), norm_time)
+                    time_array = np.full((self.options['patch_size_before_down_sample'],
+                                         self.options['patch_size_before_down_sample']), norm_time)
 
                     aux_feat_list.append(time_array)
 
@@ -244,38 +250,51 @@
                     lat_array = scene['sar_grid2d_latitude'].values
 
                     lat_array = (lat_array - self.options['latitude']['mean'])/self.options['latitude']['std']
+                    lat_array = (lat_array - self.options['latitude']['mean'])/self.options['latitude']['std']
 
                     # Interpolate to size of original scene
+                    inter_lat_array = torch.nn.functional.interpolate(input=torch.from_numpy(lat_array).view((1, 1, lat_array.shape[0], lat_array.shape[1])), size=scene['nersc_sar_primary'].values.shape,
+                                                                      mode=self.options['loader_upsampling']).numpy()
                     inter_lat_array = torch.nn.functional.interpolate(input=torch.from_numpy(lat_array).view((1, 1, lat_array.shape[0], lat_array.shape[1])), size=scene['nersc_sar_primary'].values.shape,
                                                                       mode=self.options['loader_upsampling']).numpy()
                     # Crop to correct patch size
                     crop_inter_lat_array = inter_lat_array[0, 0, row_rand: row_rand + self.options['patch_size_before_down_sample'],
                                                            col_rand: col_rand + self.options['patch_size_before_down_sample']]
+                    crop_inter_lat_array = inter_lat_array[0, 0, row_rand: row_rand + self.options['patch_size_before_down_sample'],
+                                                           col_rand: col_rand + self.options['patch_size_before_down_sample']]
                     # Append to array
                     aux_feat_list.append(crop_inter_lat_array)
+
 
                 if 'aux_long' in self.options['auxiliary_variables']:
                     # Get Longuitude
                     long_array = scene['sar_grid2d_longitude'].values
 
                     long_array = (long_array - self.options['longitude']['mean'])/self.options['longitude']['std']
+                    long_array = (long_array - self.options['longitude']['mean'])/self.options['longitude']['std']
 
                     # Interpolate to size of original scene
+                    inter_long_array = torch.nn.functional.interpolate(input=torch.from_numpy(long_array).view((1, 1, lat_array.shape[0], lat_array.shape[1])), size=scene['nersc_sar_primary'].values.shape,
+                                                                       mode=self.options['loader_upsampling']).numpy()
                     inter_long_array = torch.nn.functional.interpolate(input=torch.from_numpy(long_array).view((1, 1, lat_array.shape[0], lat_array.shape[1])), size=scene['nersc_sar_primary'].values.shape,
                                                                        mode=self.options['loader_upsampling']).numpy()
                     # Crop to correct patch size
                     crop_inter_long_array = inter_long_array[0, 0, row_rand: row_rand + self.options['patch_size_before_down_sample'],
                                                              col_rand: col_rand + self.options['patch_size_before_down_sample']]
+                    crop_inter_long_array = inter_long_array[0, 0, row_rand: row_rand + self.options['patch_size_before_down_sample'],
+                                                             col_rand: col_rand + self.options['patch_size_before_down_sample']]
                     # Append to array
                     aux_feat_list.append(crop_inter_long_array)
 
                 aux_np_array = np.stack(aux_feat_list, axis=0)
+                aux_np_array = np.stack(aux_feat_list, axis=0)
 
                 patch[len(self.options['full_variables']) + len(self.options['amsrenv_variables']):, :, :] = aux_np_array
 
             # Separate in to x (train variables) and y (targets) and downscale if needed
 
             x = torch.from_numpy(
+                patch[len(self.options['charts']):, :]).type(torch.float).unsqueeze(0)
                 patch[len(self.options['charts']):, :]).type(torch.float).unsqueeze(0)
 
             if (self.options['down_sample_scale'] != 1):
@@ -284,10 +303,16 @@
 
             y = torch.from_numpy(patch[:len(self.options['charts']), :, :]).unsqueeze(0)
 
+                x_patch = torch.nn.functional.interpolate(
+                    x, scale_factor=1/self.options['down_sample_scale'], mode=self.options['loader_downsampling'])
+
+            y = torch.from_numpy(patch[:len(self.options['charts']), :, :]).unsqueeze(0)
+
             if (self.options['down_sample_scale'] != 1):
                 y_patch = torch.nn.functional.interpolate(
                     y, scale_factor=1/self.options['down_sample_scale'], mode='nearest')
-<<<<<<< HEAD
+                y_patch = torch.nn.functional.interpolate(
+                    y, scale_factor=1/self.options['down_sample_scale'], mode='nearest')
 
         # In case patch does not contain any valid pixels - return None.
         else:
@@ -304,8 +329,6 @@
         ----------
         idx :
             Index from self.files to parse 
-=======
->>>>>>> 9120eaf1
 
         Returns
         -------
@@ -391,15 +414,9 @@
         else:
             x_patch = None
             y_patch = None
-<<<<<<< HEAD
 
         return x_patch, y_patch
 
-=======
-
-        return x_patch, y_patch
-
->>>>>>> 9120eaf1
     def prep_dataset(self, x_patches, y_patches):
         """
         Convert patches from 4D numpy array to 4D torch tensor.
@@ -445,7 +462,9 @@
 
         x_patches = torch.zeros((self.options['batch_size'], len(self.options['train_variables']),
                                  self.options['patch_size'], self.options['patch_size']))
+                                 self.options['patch_size'], self.options['patch_size']))
         y_patches = torch.zeros((self.options['batch_size'], len(self.options['charts']),
+                                 self.options['patch_size'], self.options['patch_size']))
                                  self.options['patch_size'], self.options['patch_size']))
         sample_n = 0
 
@@ -454,14 +473,7 @@
             # - Open memory location of scene. Uses 'Lazy Loading'.
             scene_id = np.random.randint(
                 low=0, high=len(self.files), size=1).item()
-<<<<<<< HEAD
             
-=======
-
-            # - Load scene
-            scene = xr.open_dataset(os.path.join(
-                self.options['path_to_train_data'], self.files[scene_id]), engine='h5netcdf')
->>>>>>> 9120eaf1
             # - Extract patches
             # TODO: change to use x and y instead of patches
             try:
@@ -493,10 +505,7 @@
                 sample_n += 1  # Update the index.
 
         # Prepare training arrays
-<<<<<<< HEAD
-
-=======
->>>>>>> 9120eaf1
+
         x, y = self.prep_dataset(x_patches, y_patches)
 
         return x, y
@@ -543,6 +552,7 @@
         x_feat_list = []
 
         sar_var_x = torch.from_numpy(
+            scene[self.options['sar_variables']].to_array().values).unsqueeze(0)
             scene[self.options['sar_variables']].to_array().values).unsqueeze(0)
 
         x_feat_list.append(sar_var_x)
@@ -614,11 +624,7 @@
             x = torch.nn.functional.interpolate(
                 x, scale_factor=1/self.options['down_sample_scale'], mode=self.options['loader_downsampling'])
 
-<<<<<<< HEAD
         if self.mode != 'test':
-=======
-        if not self.test:
->>>>>>> 9120eaf1
             y_charts = torch.from_numpy(scene[self.options['charts']].isel().to_array().values).unsqueeze(0)
             y_charts = torch.nn.functional.interpolate(
                 y_charts, scale_factor=1/self.options['down_sample_scale'], mode='nearest')
@@ -694,6 +700,7 @@
     """
 
     # Patch size before down sample
+    train_options['patch_size_before_down_sample'] = train_options['down_sample_scale'] * train_options['patch_size']
     train_options['patch_size_before_down_sample'] = train_options['down_sample_scale'] * train_options['patch_size']
 
     train_options['amsrenv_delta'] = 50 / \
@@ -710,11 +717,17 @@
                                                    train_options['amsrenv_delta']))
     train_options['sar_variables'] = [variable for variable in train_options['train_variables']
                                       if 'sar' in variable or 'map' in variable]
+    train_options['sar_variables'] = [variable for variable in train_options['train_variables']
+                                      if 'sar' in variable or 'map' in variable]
     train_options['full_variables'] = np.hstack((train_options['charts'], train_options['sar_variables']))
     train_options['amsrenv_variables'] = [variable for variable in train_options['train_variables']
                                           if 'sar' not in variable and 'map' not in variable and 'aux' not in variable]
     train_options['auxiliary_variables'] = [
         variable for variable in train_options['train_variables'] if 'aux' in variable]
+    train_options['amsrenv_variables'] = [variable for variable in train_options['train_variables']
+                                          if 'sar' not in variable and 'map' not in variable and 'aux' not in variable]
+    train_options['auxiliary_variables'] = [
+        variable for variable in train_options['train_variables'] if 'aux' in variable]
 
     return train_options
 
@@ -731,6 +744,7 @@
     # parse the date string into a datetime object
     date = datetime.datetime.strptime(first_date, "%Y%m%dT%H%M%S")
 
+
     # calculate the number of days between January 1st and the given date
 
     delta = relativedelta.relativedelta(date, datetime.datetime(date.year, 1, 1))
@@ -739,5 +753,6 @@
 
     months = delta.months
     norm_months = 2*months/11-1
+    norm_months = 2*months/11-1
 
     return norm_months