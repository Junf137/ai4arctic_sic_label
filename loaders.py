#!/usr/bin/env python3
# -*- coding: utf-8 -*-

"""Pytorch Dataset class for training. Function used in train.py."""

# -- File info -- #
__author__ = "Muhammed Patel"
__contributor__ = "Xinwwei chen, Fernando Pena Cantu,Javier Turnes, Eddie Park"
__copyright__ = ["university of waterloo"]
__contact__ = ["m32patel@uwaterloo.ca", "xinweic@uwaterloo.ca"]
__version__ = "1.0.0"
__date__ = "2024-04-05"

# -- Built-in modules -- #
import os
import datetime
from dateutil import relativedelta
import re
import math
from tqdm import tqdm
import multiprocessing

# -- Third-party modules -- #
import numpy as np
import torch
import xarray as xr
from torch.utils.data import Dataset
import torch.nn.functional as F
import torchvision.transforms.functional as TF

# -- Proprietary modules -- #
from functions import rand_bbox, create_sic_weight_map


def process_auxiliary_features(scene, options, target_shape):
    def create_time_feature():
        norm_time = get_norm_month(scene.attrs["scene_id"])
        return torch.full((1, *target_shape), norm_time, dtype=torch.float32)

    def create_geo_feature(coord_type):
        coord_values = scene[f"sar_grid2d_{coord_type}"].values
        coord_values = (coord_values - options[coord_type]["mean"]) / options[coord_type]["std"]
        coord_values = torch.from_numpy(coord_values).to(torch.float32)
        return F.interpolate(
            input=coord_values.unsqueeze(0).unsqueeze(0),
            size=target_shape,
            mode=options["loader_upsampling"],
        ).squeeze(0)

    aux_processor = {
        "aux_time": create_time_feature,
        "aux_lat": lambda: create_geo_feature("latitude"),
        "aux_long": lambda: create_geo_feature("longitude"),
    }

    aux_tensors = []
    for var in options["auxiliary_variables"]:
        if var in aux_processor:
            aux_tensors.append(aux_processor[var]())

    return torch.cat(aux_tensors, dim=0) if aux_tensors else None


def downsample_and_pad(data, down_sample_scale, loader_downsampling, patch_size):
    """Handle downsampling and padding with optimized tensor ops."""

    data = F.interpolate(input=data.unsqueeze(0), scale_factor=1 / down_sample_scale, mode=loader_downsampling)

    # Calculate padding needs
    h, w = data.shape[-2:]
    pad_h = max(patch_size - h, 0)
    pad_w = max(patch_size - w, 0)

    if pad_h or pad_w:
        data = F.pad(
            data,
            (0, pad_w, 0, pad_h),
            mode="constant",
            value=(255 if data.dtype == torch.uint8 else 0),  # Handle y/x differently
        )

    return data


def process_single_scene(options, scene):
    # Process main variables
    sar_data = torch.from_numpy(scene[options["full_variables"]].to_array().values).to(torch.float32)
    size = sar_data.shape[-2:]

    temp_scene = sar_data

    # Process AMSR variables
    if options["amsrenv_variables"]:
        amsrenv_data = torch.from_numpy(scene[options["amsrenv_variables"]].to_array().values).to(torch.float32)
        amsrenv_data = F.interpolate(
            input=amsrenv_data.unsqueeze(0),
            size=size,
            mode=options["loader_upsampling"],
        ).squeeze(0)

        temp_scene = torch.cat([temp_scene, amsrenv_data], dim=0)

    # Process auxiliary variables
    if options["auxiliary_variables"]:
        aux_data = process_auxiliary_features(scene, options, size)
        if aux_data is not None:
            temp_scene = torch.cat([temp_scene, aux_data], dim=0)

    temp_scene = downsample_and_pad(
        temp_scene, options["down_sample_scale"], options["loader_downsampling"], options["patch_size"]
    ).squeeze(0)

    return temp_scene


class AI4ArcticChallengeDataset(Dataset):
    """PyTorch dataset for loading patches from ASID V2 with optimized preprocessing."""

    def __init__(self, options, files, do_transform=False):
        self.options = options
        self.files = files
        self.do_transform = do_transform

        # Initialize data containers
        self.scenes = []

        # Precompute common parameters
        self.patch_size = options["patch_size"]

        if self.options["down_sample_scale"] == 1:
            raise ValueError("Downsample has to be enabled")

        # Downsample dataset
<<<<<<< HEAD
        self._down_sample_dataset()

    def __del__(self):
        """Cleanup resources when object is destroyed."""
        # Clear cached data
        self.scenes.clear()
        torch.cuda.empty_cache()

    def _process_single_file(self, file):
        """Process a single file and return the processed scene.

        The scene tensor has the following channel order:
        - Channels 0:N: Target charts (SIC, SOD, FLOE)
        - Channel N: SIC weight map
        - Channels N+: Input features

        Returns:
            torch.Tensor: Processed scene with all channels properly ordered
        """
        file_path = os.path.join(self.options["path_to_train_data"], file)
        if not os.path.exists(file_path):
            raise FileNotFoundError(f"Training file missing: {file_path}")

        with xr.open_dataset(file_path, engine="h5netcdf") as scene:
            # Process main variables
            sar_data = torch.from_numpy(scene[self.options["full_variables"]].to_array().values)
            size = sar_data.shape[-2:]

            temp_scene = sar_data

            # Process AMSR variables
            if self.options["amsrenv_variables"]:
                amsrenv_data = torch.nn.functional.interpolate(
                    input=torch.from_numpy(scene[self.options["amsrenv_variables"]].to_array().values).unsqueeze(0),
                    size=size,
                    mode=self.options["loader_upsampling"],
                ).squeeze(0)

                temp_scene = torch.cat([temp_scene, amsrenv_data], dim=0)

            # Process auxiliary variables
            if self.options["auxiliary_variables"]:
                aux_data = self._process_auxiliary(scene, size)

                temp_scene = torch.cat([temp_scene, aux_data], dim=0)

            temp_scene = self._downsample_and_pad(temp_scene).squeeze(0)

            # Create SIC weight map after downsampling using the SIC channel (first channel)
            sic_weight_map = create_sic_weight_map(
                options=self.options["sic_weight_map"],
                SIC=temp_scene[0].clone(),
                sic_cfv=self.options["class_fill_values"]["SIC"],
                scene_id=scene.scene_id[:-3],
            )

            # Append weight map after target charts
            temp_scene = torch.cat(
                [
                    temp_scene[: len(self.options["charts"])],
                    sic_weight_map.unsqueeze(0),
                    temp_scene[len(self.options["charts"]) :],
                ],
                dim=0,
            )

            return temp_scene

    def _down_sample_dataset(self):
=======
        self._load_scenes()

    def _load_scenes(self):
>>>>>>> 252955d5
        """Initialize dataset with optimized parallel preprocessing."""
        # Determine number of processes to use (use all available cores by default)
        num_processes = min(self.options["load_proc"], len(self.files))

        # Create a multiprocessing pool
        with multiprocessing.Pool(processes=num_processes) as pool:
            # Process files in parallel with progress bar
            processed_scenes = list(
                tqdm(pool.imap(self._process_single_file, self.files), total=len(self.files), desc="Loading scenes in parallel")
            )

        # Store processed scenes
        self.scenes = processed_scenes

    def _process_single_file(self, file):
        """Process a single file and return the processed scene."""
        file_path = os.path.join(self.options["path_to_train_data"], file)
        if not os.path.exists(file_path):
            raise FileNotFoundError(f"Training file missing: {file_path}")

        with xr.open_dataset(file_path, engine="h5netcdf") as scene:
            # Process the scene
            processed_scene = process_single_scene(self.options, scene)

            scene.close()

        return processed_scene

    def __len__(self):
        """
        Provide number of iterations per epoch. Function required by Pytorch
        dataset.
        Returns
        -------
        Number of iterations per epoch.
        """
        return self.options["epoch_len"]

    def random_crop_downsample(self, idx):
        """Perform random cropping in scene.

        The scene tensor has the following channel order:
        - Channels 0:N: Target charts (SIC, SOD, FLOE)
        - Channel N: SIC weight map
        - Channels N+: Input features

        Returns:
            tuple: (x_patch, y_patch) where:
                - x_patch: Input features tensor
                - y_patch: Target charts and weight map tensor
        """

        patch_size = self.options["patch_size"]
        scene = self.scenes[idx]
        _, height, width = scene.shape

        # Validation check
        if height < patch_size or width < patch_size:
            return None, None

        # Random crop coordinates
        row_rand = 0 if height == patch_size else torch.randint(0, height - patch_size, (1,)).item()
        col_rand = 0 if width == patch_size else torch.randint(0, width - patch_size, (1,)).item()

        patch = scene[:, row_rand : row_rand + patch_size, col_rand : col_rand + patch_size].clone()

        # Invalid patch if no valid sic label (check SIC channel which is first channel)
        sic_patch = patch[0]
        if (sic_patch != self.options["class_fill_values"]["SIC"]).sum() <= 1:
            return None, None

        # Split into inputs and targets
<<<<<<< HEAD
        # x_patch includes all input features after target charts and weight map
        x_patch = patch[len(self.options["charts"]) + 1 :].unsqueeze(0).float()
        # y_patch includes target charts and weight map (with weight map as the last channel)
        y_patch = patch[: len(self.options["charts"]) + 1].unsqueeze(0)

        return x_patch, y_patch

    def prep_dataset(self, x_patches, y_patches):
        """
        Convert patches from 4D numpy array to 4D torch tensor.

        Parameters
        ----------
        x_patches : ndarray
            Patches sampled from ASID3 ready-to-train challenge dataset scenes [PATCH, CHANNEL, H, W] containing only the trainable variables.
        y_patches : ndarray
            Patches sampled from ASID3 ready-to-train challenge dataset scenes [PATCH, CHANNEL, H, W] containing target charts and weight map.

        Returns
        -------
        x :
            4D torch tensor; ready training data.
        y : Dict
            Dictionary with 3D torch tensors for each chart; reference data for training data x.
        sic_weight_map :
            2D torch tensor; weight map for SIC loss calculation.
        """

        # Convert training data to tensor float.
        x = x_patches.type(torch.float)

        # Extract target charts and weight map
        # Last channel of y_patches is the SIC weight map
        sic_weight_map = y_patches[:, -1]
        y_patches = y_patches[:, :-1]

        # Store charts in y dictionary.
        y = {}
        for idx, chart in enumerate(self.options["charts"]):
            y[chart] = y_patches[:, idx].type(torch.long)

        return x, y, sic_weight_map

=======
        # x_patch includes all input features after target charts
        x_patch = patch[len(self.options["charts"]) :].unsqueeze(0)
        # y_patch includes target charts
        y_patch = patch[: len(self.options["charts"])].unsqueeze(0)

        return x_patch, y_patch

>>>>>>> 252955d5
    def transform(self, x_patch, y_patch):
        """Apply data augmentation to patches.

        The y_patch tensor has the following channel order:
        - Channels 0:N: Target charts (SIC, SOD, FLOE)
        - Channel N: SIC weight map
        """
        data_aug_options = self.options["data_augmentations"]
        if torch.rand(1) < data_aug_options["Random_h_flip"]:
            x_patch = TF.hflip(x_patch)
            y_patch = TF.hflip(y_patch)

        if torch.rand(1) < data_aug_options["Random_v_flip"]:
            x_patch = TF.vflip(x_patch)
            y_patch = TF.vflip(y_patch)

        assert data_aug_options["Random_rotation"] <= 180
        if data_aug_options["Random_rotation"] != 0 and torch.rand(1) < data_aug_options["Random_rotation_prob"]:
            random_degree = np.random.randint(-data_aug_options["Random_rotation"], data_aug_options["Random_rotation"])
        else:
            random_degree = 0

        scale_diff = data_aug_options["Random_scale"][1] - data_aug_options["Random_scale"][0]
        assert scale_diff >= 0
        if scale_diff != 0 and torch.rand(1) < data_aug_options["Random_scale_prob"]:
            random_scale = (
                np.random.rand() * (data_aug_options["Random_scale"][1] - data_aug_options["Random_scale"][0])
                + data_aug_options["Random_scale"][0]
            )
        else:
            random_scale = data_aug_options["Random_scale"][1]

        x_patch = TF.affine(x_patch, angle=random_degree, translate=(0, 0), shear=0, scale=random_scale, fill=0)

        # Apply the same affine transformation but with different fill values
        # First transform target charts with fill value 255 (all channels except the last one)
        y_patch[:, :-1] = TF.affine(y_patch[:, :-1], angle=random_degree, translate=(0, 0), shear=0, scale=random_scale, fill=255)
        # Then transform weight map with fill value 0 (last channel only)
        y_patch[:, -1:] = TF.affine(y_patch[:, -1:], angle=random_degree, translate=(0, 0), shear=0, scale=random_scale, fill=0)

        return x_patch, y_patch

    def __getitem__(self, idx):
        """
        Efficient batch generation.
        Returns:
            tuple: (x: 4D torch tensor, y: 4D torch tensor)
        """
        # Initialize batch containers as lists
        x_list, y_list = [], []
        max_attempts = self.options["batch_size"] * 5  # Prevent infinite loops
        attempt_count = 0

        while len(x_list) < self.options["batch_size"] and attempt_count < max_attempts:
            attempt_count += 1

            # Random scene selection using PyTorch
            scene_id = torch.randint(0, len(self.files), (1,)).item()

            try:
                x_patch, y_patch = self.random_crop_downsample(scene_id)

                if x_patch is None:
                    continue

                if self.do_transform:
                    x_patch, y_patch = self.transform(x_patch, y_patch)

                x_list.append(x_patch.squeeze(0))
                y_list.append(y_patch.squeeze(0))

            except Exception as e:
                self._handle_scene_error(scene_id, e, attempt_count)
                continue

        # Convert lists to tensors
        x_patches = torch.stack(x_list)
        y_patches = torch.stack(y_list)

        # Apply CutMix augmentation if needed
        if self.do_transform and torch.rand(1).item() < self.options["data_augmentations"]["Cutmix_prob"]:
            x_patches, y_patches = self._apply_cutmix(x_patches, y_patches)

        # prepare dataset for training
        x = x_patches

        y = {}
        for idx, chart in enumerate(self.options["charts"]):
            y[chart] = y_patches[:, idx]

        return x, y

    def _handle_scene_error(self, scene_id, error, attempt_count):
        print(f"Cropping failed in {self.files[scene_id]}: {str(error)}")
        print(
            f"Scene size: {self.scenes[scene_id][0].shape} for crop shape: \
            ({self.options['patch_size']}, {self.options['patch_size']})"
        )
        print(f"Skipping scene (attempt {attempt_count})")

    def _apply_cutmix(self, x_patches, y_patches):
        lam = np.random.beta(self.options["data_augmentations"]["Cutmix_beta"], self.options["data_augmentations"]["Cutmix_beta"])
        rand_index = torch.randperm(x_patches.size(0))
        bbx1, bby1, bbx2, bby2 = rand_bbox(x_patches.size(), lam)

        x_patches[:, :, bbx1:bbx2, bby1:bby2] = x_patches[rand_index, :, bbx1:bbx2, bby1:bby2]
        y_patches[:, :, bbx1:bbx2, bby1:bby2] = y_patches[rand_index, :, bbx1:bbx2, bby1:bby2]

        return x_patches, y_patches


class AI4ArcticChallengeTestDataset(Dataset):
    """Pytorch dataset for loading full scenes from the ASID ready-to-train challenge dataset for inference."""

    def __init__(self, options, files, mode="test"):
        self.options = options
        self.files = files

        if mode not in ["train", "test"]:
            raise ValueError("String variable must be one of 'train', 'test'")
        self.mode = mode

        self.scenes = []
        self.original_sizes = []

        self._load_scenes()

    def _load_scenes(self):
        """Initialize dataset with optimized parallel preprocessing."""
        # Determine number of processes to use (use all available cores by default)
        num_processes = min(self.options["load_proc"], len(self.files))

        # Create a multiprocessing pool
        with multiprocessing.Pool(processes=num_processes) as pool:
            # Process files in parallel with progress bar
            processed_data = list(
                tqdm(pool.imap(self._process_single_file, self.files), total=len(self.files), desc="Loading scenes in parallel")
            )

        # Unpack the tuples and store in respective lists
        self.scenes = []
        self.original_sizes = []
        for processed_scene, original_size in processed_data:
            self.scenes.append(processed_scene)
            self.original_sizes.append(original_size)

    def _process_single_file(self, file):
        """Process a single file and return the processed scene."""
        if self.mode == "test":
            file_path = os.path.join(self.options["path_to_test_data"], file)
        else:  # train mode
            file_path = os.path.join(self.options["path_to_train_data"], file)

        if not os.path.exists(file_path):
            raise FileNotFoundError(f"Training file missing: {file_path}")

        with xr.open_dataset(file_path, engine="h5netcdf") as scene:
            # Process the scene
            processed_scene = process_single_scene(self.options, scene)

<<<<<<< HEAD
            x, y, sic_weight_map = self.prep_scene(scene)
            self.scenes.append((x, y, sic_weight_map))
            self.original_sizes.append(scene["nersc_sar_primary"].values.shape)
=======
            original_size = scene["nersc_sar_primary"].values.shape

>>>>>>> 252955d5
            scene.close()

        return processed_scene, original_size

    def __len__(self):
        """
        Provide the number of iterations. Function required by Pytorch dataset.

        Returns
        -------
        Number of scenes per validation.
        """
        return len(self.files)

<<<<<<< HEAD
    def prep_scene(self, scene):
        """
        Upsample low resolution to match charts and SAR resolution. Convert patches
        from 4D numpy array to 4D torch tensor.

        Parameters
        ----------
        scene :
            xarray dataset containing the scene data

        Returns
        -------
        x :
            4D torch tensor, ready training data.
        y :
            Dict with 3D torch tensors for each reference chart; reference inference data for x. None if test is true.
        """
        x_feat_list = []

        sar_var_x = torch.from_numpy(scene[self.options["sar_variables"]].to_array().values).unsqueeze(0)
        x_feat_list.append(sar_var_x)

        size = scene["nersc_sar_primary"].values.shape

        if len(self.options["amsrenv_variables"]) > 0:
            asmr_env__var_x = torch.nn.functional.interpolate(
                input=torch.from_numpy(scene[self.options["amsrenv_variables"]].to_array().values).unsqueeze(0),
                size=size,
                mode=self.options["loader_upsampling"],
            )
            x_feat_list.append(asmr_env__var_x)

        if len(self.options["auxiliary_variables"]) > 0:
            if "aux_time" in self.options["auxiliary_variables"]:
                scene_id = scene.attrs["scene_id"]
                norm_time = get_norm_month(scene_id)
                time_array = torch.from_numpy(np.full(scene["nersc_sar_primary"].values.shape, norm_time)).view(
                    1, 1, size[0], size[1]
                )
                x_feat_list.append(time_array)

            if "aux_lat" in self.options["auxiliary_variables"]:
                lat_array = scene["sar_grid2d_latitude"].values
                lat_array = (lat_array - self.options["latitude"]["mean"]) / self.options["latitude"]["std"]
                inter_lat_array = torch.nn.functional.interpolate(
                    input=torch.from_numpy(lat_array).view((1, 1, lat_array.shape[0], lat_array.shape[1])),
                    size=size,
                    mode=self.options["loader_upsampling"],
                )
                x_feat_list.append(inter_lat_array)

            if "aux_long" in self.options["auxiliary_variables"]:
                long_array = scene["sar_grid2d_longitude"].values
                long_array = (long_array - self.options["longitude"]["mean"]) / self.options["longitude"]["std"]
                inter_long_array = torch.nn.functional.interpolate(
                    input=torch.from_numpy(long_array).view((1, 1, lat_array.shape[0], lat_array.shape[1])),
                    size=size,
                    mode=self.options["loader_upsampling"],
                )
                x_feat_list.append(inter_long_array)

        x = torch.cat(x_feat_list, axis=1)

        if self.options["down_sample_scale"] != 1:
            x = torch.nn.functional.interpolate(
                x, scale_factor=1 / self.options["down_sample_scale"], mode=self.options["loader_downsampling"]
            )

        if self.mode != "test_no_gt":
            y_charts = torch.from_numpy(scene[self.options["charts"]].to_array().values).to(torch.float32).unsqueeze(0)
            y_charts = torch.nn.functional.interpolate(
                y_charts, scale_factor=1 / self.options["down_sample_scale"], mode="nearest"
            ).squeeze(0)

            y = {}
            for idx, chart in enumerate(self.options["charts"]):
                y[chart] = y_charts[idx].numpy()

            sic_weight_map = create_sic_weight_map(
                options=self.options["sic_weight_map"],
                SIC=y_charts[0].clone(),
                sic_cfv=self.options["class_fill_values"]["SIC"],
                scene_id=scene.scene_id[:-3],
            )
        else:
            y = None
            sic_weight_map = None

        return x.float(), y, sic_weight_map

=======
>>>>>>> 252955d5
    def __getitem__(self, idx):
        """
        Get scene from memory. Function required by Pytorch dataset.

        Returns
        -------
        x :
            4D torch tensor; ready inference data.
        y :
            Dict with 3D torch tensors for each reference chart; reference inference data for x. None if test is true.
        masks :
            Dict with 2D torch tensors; mask for each chart for loss calculation. Contain only SAR mask if test is true.
        name : str
            Name of scene.
        """
<<<<<<< HEAD
        x, y, sic_weight_map = self.scenes[idx]
        name = self.files[idx]
=======
>>>>>>> 252955d5

        scene = self.scenes[idx].clone()

        x = scene[len(self.options["charts"]) :].unsqueeze(0)

        y_charts = scene[: len(self.options["charts"])]
        y = {}
        for i, chart in enumerate(self.options["charts"]):
            y[chart] = y_charts[i]

        cfv_masks = {}
        for chart in self.options["charts"]:
            cfv_masks[chart] = (y[chart] == self.options["class_fill_values"][chart]).squeeze()

        name = self.files[idx]
        original_size = self.original_sizes[idx]

        return x, y, sic_weight_map, cfv_masks, name, original_size


def get_variable_options(train_options: dict):
    """
    Get amsr and env grid options, crop shape and upsampling shape.

    Parameters
    ----------
    train_options: dict
        Dictionary with training options.

    Returns
    -------
    train_options: dict
        Updated with amsrenv options.
        Updated with correct true patch size
    """

    train_options["amsrenv_delta"] = train_options["amsrenv_pixel_spacing"] / (
        train_options["pixel_spacing"] * train_options["down_sample_scale"]
    )

    train_options["amsrenv_patch"] = train_options["patch_size"] / train_options["amsrenv_delta"]
    train_options["amsrenv_patch_dec"] = int(train_options["amsrenv_patch"] - int(train_options["amsrenv_patch"]))
    train_options["amsrenv_upsample_shape"] = (
        int(train_options["patch_size"] + train_options["amsrenv_patch_dec"] * train_options["amsrenv_delta"]),
        int(train_options["patch_size"] + train_options["amsrenv_patch_dec"] * train_options["amsrenv_delta"]),
    )
    train_options["sar_variables"] = [
        variable for variable in train_options["train_variables"] if "sar" in variable or "map" in variable
    ]
    train_options["full_variables"] = np.hstack((train_options["charts"], train_options["sar_variables"]))
    train_options["amsrenv_variables"] = [
        variable
        for variable in train_options["train_variables"]
        if "sar" not in variable and "map" not in variable and "aux" not in variable
    ]
    train_options["auxiliary_variables"] = [variable for variable in train_options["train_variables"] if "aux" in variable]

    return train_options


def get_norm_month(file_name):

    pattern = re.compile(r"\d{8}T\d{6}")

    # Search for the first match in the string
    match = re.search(pattern, file_name)

    first_date = match.group(0)

    # parse the date string into a datetime object
    date = datetime.datetime.strptime(first_date, "%Y%m%dT%H%M%S")

    # calculate the number of days between January 1st and the given date

    delta = relativedelta.relativedelta(date, datetime.datetime(date.year, 1, 1))

    # delta = (date - datetime.datetime(date.year, 1, 1)).days

    months = delta.months
    norm_months = 2 * months / 11 - 1

    return norm_months<|MERGE_RESOLUTION|>--- conflicted
+++ resolved
@@ -110,6 +110,24 @@
         temp_scene, options["down_sample_scale"], options["loader_downsampling"], options["patch_size"]
     ).squeeze(0)
 
+    # Create SIC weight map after downsampling using the SIC channel (first channel)
+    sic_weight_map = create_sic_weight_map(
+        options=options["sic_weight_map"],
+        SIC=temp_scene[0].clone(),
+        sic_cfv=options["class_fill_values"]["SIC"],
+        scene_id=scene.scene_id[:-3],
+    )
+
+    # Append weight map after target charts
+    temp_scene = torch.cat(
+        [
+            temp_scene[: len(options["charts"])],
+            sic_weight_map.unsqueeze(0),
+            temp_scene[len(options["charts"]) :],
+        ],
+        dim=0,
+    )
+
     return temp_scene
 
 
@@ -131,81 +149,9 @@
             raise ValueError("Downsample has to be enabled")
 
         # Downsample dataset
-<<<<<<< HEAD
-        self._down_sample_dataset()
-
-    def __del__(self):
-        """Cleanup resources when object is destroyed."""
-        # Clear cached data
-        self.scenes.clear()
-        torch.cuda.empty_cache()
-
-    def _process_single_file(self, file):
-        """Process a single file and return the processed scene.
-
-        The scene tensor has the following channel order:
-        - Channels 0:N: Target charts (SIC, SOD, FLOE)
-        - Channel N: SIC weight map
-        - Channels N+: Input features
-
-        Returns:
-            torch.Tensor: Processed scene with all channels properly ordered
-        """
-        file_path = os.path.join(self.options["path_to_train_data"], file)
-        if not os.path.exists(file_path):
-            raise FileNotFoundError(f"Training file missing: {file_path}")
-
-        with xr.open_dataset(file_path, engine="h5netcdf") as scene:
-            # Process main variables
-            sar_data = torch.from_numpy(scene[self.options["full_variables"]].to_array().values)
-            size = sar_data.shape[-2:]
-
-            temp_scene = sar_data
-
-            # Process AMSR variables
-            if self.options["amsrenv_variables"]:
-                amsrenv_data = torch.nn.functional.interpolate(
-                    input=torch.from_numpy(scene[self.options["amsrenv_variables"]].to_array().values).unsqueeze(0),
-                    size=size,
-                    mode=self.options["loader_upsampling"],
-                ).squeeze(0)
-
-                temp_scene = torch.cat([temp_scene, amsrenv_data], dim=0)
-
-            # Process auxiliary variables
-            if self.options["auxiliary_variables"]:
-                aux_data = self._process_auxiliary(scene, size)
-
-                temp_scene = torch.cat([temp_scene, aux_data], dim=0)
-
-            temp_scene = self._downsample_and_pad(temp_scene).squeeze(0)
-
-            # Create SIC weight map after downsampling using the SIC channel (first channel)
-            sic_weight_map = create_sic_weight_map(
-                options=self.options["sic_weight_map"],
-                SIC=temp_scene[0].clone(),
-                sic_cfv=self.options["class_fill_values"]["SIC"],
-                scene_id=scene.scene_id[:-3],
-            )
-
-            # Append weight map after target charts
-            temp_scene = torch.cat(
-                [
-                    temp_scene[: len(self.options["charts"])],
-                    sic_weight_map.unsqueeze(0),
-                    temp_scene[len(self.options["charts"]) :],
-                ],
-                dim=0,
-            )
-
-            return temp_scene
-
-    def _down_sample_dataset(self):
-=======
         self._load_scenes()
 
     def _load_scenes(self):
->>>>>>> 252955d5
         """Initialize dataset with optimized parallel preprocessing."""
         # Determine number of processes to use (use all available cores by default)
         num_processes = min(self.options["load_proc"], len(self.files))
@@ -278,59 +224,13 @@
             return None, None
 
         # Split into inputs and targets
-<<<<<<< HEAD
         # x_patch includes all input features after target charts and weight map
-        x_patch = patch[len(self.options["charts"]) + 1 :].unsqueeze(0).float()
+        x_patch = patch[len(self.options["charts"]) + 1 :].unsqueeze(0)
         # y_patch includes target charts and weight map (with weight map as the last channel)
         y_patch = patch[: len(self.options["charts"]) + 1].unsqueeze(0)
 
         return x_patch, y_patch
 
-    def prep_dataset(self, x_patches, y_patches):
-        """
-        Convert patches from 4D numpy array to 4D torch tensor.
-
-        Parameters
-        ----------
-        x_patches : ndarray
-            Patches sampled from ASID3 ready-to-train challenge dataset scenes [PATCH, CHANNEL, H, W] containing only the trainable variables.
-        y_patches : ndarray
-            Patches sampled from ASID3 ready-to-train challenge dataset scenes [PATCH, CHANNEL, H, W] containing target charts and weight map.
-
-        Returns
-        -------
-        x :
-            4D torch tensor; ready training data.
-        y : Dict
-            Dictionary with 3D torch tensors for each chart; reference data for training data x.
-        sic_weight_map :
-            2D torch tensor; weight map for SIC loss calculation.
-        """
-
-        # Convert training data to tensor float.
-        x = x_patches.type(torch.float)
-
-        # Extract target charts and weight map
-        # Last channel of y_patches is the SIC weight map
-        sic_weight_map = y_patches[:, -1]
-        y_patches = y_patches[:, :-1]
-
-        # Store charts in y dictionary.
-        y = {}
-        for idx, chart in enumerate(self.options["charts"]):
-            y[chart] = y_patches[:, idx].type(torch.long)
-
-        return x, y, sic_weight_map
-
-=======
-        # x_patch includes all input features after target charts
-        x_patch = patch[len(self.options["charts"]) :].unsqueeze(0)
-        # y_patch includes target charts
-        y_patch = patch[: len(self.options["charts"])].unsqueeze(0)
-
-        return x_patch, y_patch
-
->>>>>>> 252955d5
     def transform(self, x_patch, y_patch):
         """Apply data augmentation to patches.
 
@@ -417,11 +317,15 @@
         # prepare dataset for training
         x = x_patches
 
+        # Extract target charts and weight map. Last channel of y_patches is the SIC weight map
+        sic_weight_map = y_patches[:, -1]
+        y_patches = y_patches[:, :-1]
+
         y = {}
         for idx, chart in enumerate(self.options["charts"]):
             y[chart] = y_patches[:, idx]
 
-        return x, y
+        return x, y, sic_weight_map
 
     def _handle_scene_error(self, scene_id, error, attempt_count):
         print(f"Cropping failed in {self.files[scene_id]}: {str(error)}")
@@ -491,14 +395,8 @@
             # Process the scene
             processed_scene = process_single_scene(self.options, scene)
 
-<<<<<<< HEAD
-            x, y, sic_weight_map = self.prep_scene(scene)
-            self.scenes.append((x, y, sic_weight_map))
-            self.original_sizes.append(scene["nersc_sar_primary"].values.shape)
-=======
             original_size = scene["nersc_sar_primary"].values.shape
 
->>>>>>> 252955d5
             scene.close()
 
         return processed_scene, original_size
@@ -513,99 +411,6 @@
         """
         return len(self.files)
 
-<<<<<<< HEAD
-    def prep_scene(self, scene):
-        """
-        Upsample low resolution to match charts and SAR resolution. Convert patches
-        from 4D numpy array to 4D torch tensor.
-
-        Parameters
-        ----------
-        scene :
-            xarray dataset containing the scene data
-
-        Returns
-        -------
-        x :
-            4D torch tensor, ready training data.
-        y :
-            Dict with 3D torch tensors for each reference chart; reference inference data for x. None if test is true.
-        """
-        x_feat_list = []
-
-        sar_var_x = torch.from_numpy(scene[self.options["sar_variables"]].to_array().values).unsqueeze(0)
-        x_feat_list.append(sar_var_x)
-
-        size = scene["nersc_sar_primary"].values.shape
-
-        if len(self.options["amsrenv_variables"]) > 0:
-            asmr_env__var_x = torch.nn.functional.interpolate(
-                input=torch.from_numpy(scene[self.options["amsrenv_variables"]].to_array().values).unsqueeze(0),
-                size=size,
-                mode=self.options["loader_upsampling"],
-            )
-            x_feat_list.append(asmr_env__var_x)
-
-        if len(self.options["auxiliary_variables"]) > 0:
-            if "aux_time" in self.options["auxiliary_variables"]:
-                scene_id = scene.attrs["scene_id"]
-                norm_time = get_norm_month(scene_id)
-                time_array = torch.from_numpy(np.full(scene["nersc_sar_primary"].values.shape, norm_time)).view(
-                    1, 1, size[0], size[1]
-                )
-                x_feat_list.append(time_array)
-
-            if "aux_lat" in self.options["auxiliary_variables"]:
-                lat_array = scene["sar_grid2d_latitude"].values
-                lat_array = (lat_array - self.options["latitude"]["mean"]) / self.options["latitude"]["std"]
-                inter_lat_array = torch.nn.functional.interpolate(
-                    input=torch.from_numpy(lat_array).view((1, 1, lat_array.shape[0], lat_array.shape[1])),
-                    size=size,
-                    mode=self.options["loader_upsampling"],
-                )
-                x_feat_list.append(inter_lat_array)
-
-            if "aux_long" in self.options["auxiliary_variables"]:
-                long_array = scene["sar_grid2d_longitude"].values
-                long_array = (long_array - self.options["longitude"]["mean"]) / self.options["longitude"]["std"]
-                inter_long_array = torch.nn.functional.interpolate(
-                    input=torch.from_numpy(long_array).view((1, 1, lat_array.shape[0], lat_array.shape[1])),
-                    size=size,
-                    mode=self.options["loader_upsampling"],
-                )
-                x_feat_list.append(inter_long_array)
-
-        x = torch.cat(x_feat_list, axis=1)
-
-        if self.options["down_sample_scale"] != 1:
-            x = torch.nn.functional.interpolate(
-                x, scale_factor=1 / self.options["down_sample_scale"], mode=self.options["loader_downsampling"]
-            )
-
-        if self.mode != "test_no_gt":
-            y_charts = torch.from_numpy(scene[self.options["charts"]].to_array().values).to(torch.float32).unsqueeze(0)
-            y_charts = torch.nn.functional.interpolate(
-                y_charts, scale_factor=1 / self.options["down_sample_scale"], mode="nearest"
-            ).squeeze(0)
-
-            y = {}
-            for idx, chart in enumerate(self.options["charts"]):
-                y[chart] = y_charts[idx].numpy()
-
-            sic_weight_map = create_sic_weight_map(
-                options=self.options["sic_weight_map"],
-                SIC=y_charts[0].clone(),
-                sic_cfv=self.options["class_fill_values"]["SIC"],
-                scene_id=scene.scene_id[:-3],
-            )
-        else:
-            y = None
-            sic_weight_map = None
-
-        return x.float(), y, sic_weight_map
-
-=======
->>>>>>> 252955d5
     def __getitem__(self, idx):
         """
         Get scene from memory. Function required by Pytorch dataset.
@@ -621,15 +426,12 @@
         name : str
             Name of scene.
         """
-<<<<<<< HEAD
-        x, y, sic_weight_map = self.scenes[idx]
-        name = self.files[idx]
-=======
->>>>>>> 252955d5
 
         scene = self.scenes[idx].clone()
 
-        x = scene[len(self.options["charts"]) :].unsqueeze(0)
+        x = scene[len(self.options["charts"]) + 1:].unsqueeze(0)
+
+        sic_weight_map = scene[len(self.options["charts"])]
 
         y_charts = scene[: len(self.options["charts"])]
         y = {}
