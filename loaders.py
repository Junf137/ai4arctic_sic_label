--- conflicted
+++ resolved
@@ -211,19 +211,11 @@
         if (sic_patch != self.options["class_fill_values"]["SIC"]).sum() <= 1:
             return None, None
 
-<<<<<<< HEAD
-        patch = self.scenes[idx][:, row_rand : row_rand + patch_size, col_rand : col_rand + patch_size]
-
         # Split into inputs and targets (add one for sic weight map)
+        # x_patch includes all input features after target charts
         x_patch = patch[len(self.options["charts"]) + 1 :].unsqueeze(0).float()
+        # y_patch includes target charts
         y_patch = patch[: len(self.options["charts"]) + 1].unsqueeze(0)
-=======
-        # Split into inputs and targets
-        # x_patch includes all input features after target charts
-        x_patch = patch[len(self.options["charts"]) :].unsqueeze(0).float()
-        # y_patch includes target charts
-        y_patch = patch[: len(self.options["charts"])].unsqueeze(0)
->>>>>>> 8ddf35f9
 
         return x_patch, y_patch
 
