--- conflicted
+++ resolved
@@ -150,15 +150,13 @@
     
     # p leave out cross val run
     'cross_val_run': False,
-<<<<<<< HEAD
     'p-out': 20,
+    'compute_classwise_f1score': False,
+    
     
     # # If set true it will use the same train and val set for all the cross val runs
     # 'same_train_val_set': True,
     # TODO: Speak with Muhammed different quickstart.py should have different configs.
-=======
-    'compute_classwise_f1score': False,
->>>>>>> b1c7ae10
 
     # ensemble after softmax?
     # 'ensemble_after_softmax': True,
