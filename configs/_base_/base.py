#!/usr/bin/env python
# -*-coding:utf-8 -*-
'''
@File    :   base.py
@Time    :   2023/01/26 15:18:42
@Author  :   Muhammed Patel
@Version :   1.0
@Contact :   m32patel@uwaterloo.ca
@License :   (C)Copyright 2022-2023, VIP Lab
@Desc    :   None
'''
from functions import f1_metric, r2_metric
import torch.nn as nn
# Charts in the dataset
CHARTS = ['SIC', 'SOD', 'FLOE']


SCENE_VARIABLES = [
    # -- Sentinel-1 variables -- #
    'nersc_sar_primary',
    'nersc_sar_secondary',
    'sar_incidenceangle',

    # -- Geographical variables -- #
    'distance_map',

    # -- AMSR2 channels -- #
    'btemp_6_9h', 'btemp_6_9v',
    'btemp_7_3h', 'btemp_7_3v',
    'btemp_10_7h', 'btemp_10_7v',
    'btemp_18_7h', 'btemp_18_7v',
    'btemp_23_8h', 'btemp_23_8v',
    'btemp_36_5h', 'btemp_36_5v',
    'btemp_89_0h', 'btemp_89_0v',

    # -- Environmental variables -- #
    'u10m_rotated', 'v10m_rotated',
    't2m', 'skt', 'tcwv', 'tclw',

    # -- Auxilary Variables -- #
    'aux_time',
    'aux_lat',
    'aux_long'
]

# Sea Ice Concentration (SIC) code to class conversion lookup table.
SIC_LOOKUP = {
    'polygon_idx': 0,  # Index of polygon number.
    'total_sic_idx': 1,  # Total Sea Ice Concentration Index, CT.
    'sic_partial_idx': [2, 5, 8],  # Partial SIC polygon code index. CA, CB, CC.
    0: 0,
    1: 0,
    2: 0,
    55: 0,
    10: 1,  # 10 %
    20: 2,  # 20 %
    30: 3,  # 30 %
    40: 4,  # 40 %
    50: 5,  # 50 %
    60: 6,  # 60 %
    70: 7,  # 70 %
    80: 8,  # 80 %
    90: 9,  # 90 %
    91: 10,  # 100 %
    92: 10,  # Fast ice
    'mask': 255,
    'n_classes': 12
}

# Stage of Development code to class conversion lookup table.
SOD_LOOKUP = {
    'sod_partial_idx': [3, 6, 9],  # Partial SIC polygon code index. SA, SB, SC.
    'threshold': 0.7,  # < 1. Minimum partial percentage SIC of total SIC to select SOD. Otherwise ambiguous polygon.
                       # larger than threshold.
    'invalid': -9,  # Value for polygons where the SOD is ambiguous or not filled.
    'water': 0,
    0: 0,
    80: 0,  # No stage of development
    81: 1,  # New ice
    82: 1,  # Nilas, ring ice
    83: 2,  # Young ice
    84: 2,  # Grey ice
    85: 2,  # White ice
    86: 4,  # First-year ice, overall categary
    87: 3,  # Thin first-year ice
    88: 3,  # Thin first-year ice, stage 1
    89: 3,  # Thin first-year ice, stage 2
    91: 4,  # Medium first-year ice
    93: 4,  # Thick first-year ice
    95: 5,  # Old ice
    96: 5,  # Second year ice
    97: 5,  # Multi-year ice
    98: 255,  # Glacier ice
    99: 255,
    'mask': 255,
    'n_classes': 7
}

# Ice floe/form code to class conversion lookup table.
FLOE_LOOKUP = {
    'floe_partial_idx': [4, 7, 10],  # Partial SIC polygon code index. FA, FB, FC.
    'threshold': 0.5,  # < 1. Minimum partial concentration to select floe. Otherwise polygon may be ambiguous.
    'invalid': -9,  # Value for polygons where the floe is ambiguous or not filled.
    'water': 0,
    0: 0,
    22: 255,  # Pancake ice
    1: 255,  # Shuga / small ice cake
    2: 1,  # Ice cake
    3: 2,  # Small floe
    4: 3,  # Medium floe
    5: 4,  # Big floe
    6: 5,  # Vast flpe
    7: 5,  # Gian floe
    8: 255,  # Fast ice
    9: 6,  # Growlers, floebergs or floebits
    10: 6,  # Icebergs
    21: 255,  # Level ice
    'fastice_class': 255,
    'mask': 255,
    'n_classes': 8
}


train_options = {
    # -- Random Seed -- #
    'seed': 390,
    # -- Training options -- #
    # Replace with data directory path.
    'path_to_train_data': '../../dataset/train',
    'path_to_test_data': '../../dataset/test',
    # Which train set is going to be used
    'train_list_path': 'datalists/dataset.json',
    # Which validation set is going to be used
    'val_path': 'datalists/valset2.json',

    'path_to_env': './',

    'epochs': 100,  # Number of epochs before training stop.
    'epoch_len': 500,  # Number of batches for each epoch.
    # Size of patches sampled. Used for both Width and Height.
    'patch_size': 256,
    'batch_size': 8,  # Number of patches for each batch.
    # How to upscale low resolution variables to high resolution.
    'loader_upsampling': 'nearest',
    # How to down scale low resolution variables to low resolution.
    'loader_downsampling': 'nearest',
    # Down Sampling scale (If it is by 2 the image will get downsample by 2)
    'down_sample_scale': 1,
    'task_weights': [1, 1, 1],


    # -- loss options -- #
    'chart_loss': {  # Loss for the task
        'SIC': {
            'type': 'CrossEntropyLoss',
            'ignore_index': 255,
        },
        'SOD': {
            'type': 'CrossEntropyLoss',
            'ignore_index': 255,
        },
        'FLOE': {
            'type': 'CrossEntropyLoss',
            'ignore_index': 255,

        },
    },

    # refer this link for more parameters related to loss :
    # https://github.com/qubvel/segmentation_models.pytorch/tree/master/segmentation_models_pytorch/losses

    # some losses are defined locally in the losses.py file, refer them to see more
    # about the parameters required


    # # Binary cross entropy loss
    #     'type': 'BinaryCrossEntropyLoss',

    # # Focal Loss
    #     'type': 'FocalLoss',
    #     'mode': 'multiclass',
    #     'gamma': 0.7,
    #     'ignore_index': 255

    # # Dice Loss
    #     'type': 'DiceLoss', --> Not working
    #     'mode': 'multiclass',
    #     'ignore_index': 255

    # # Jaccard Loss --> Not working
    #     'type': 'JaccardLoss',
    #     'mode': 'multiclass',

    # # LovaszLoss Loss
    #     'type': 'LovaszLoss',
    #     'mode': 'multiclass',
    #     'ignore_index': 255

    # # SoftBCEWithLogitsLoss Loss
    #     'type': 'SoftBCEWithLogitsLoss',
    #     'ignore_index': 255,
    #     'smooth_factor': 0,

    # # SoftCrossEntropyLoss --> NOT WORKING
    #     'type': 'SoftCrossEntropyLoss',
    #     'ignore_index': 255,
    #     'smooth_factor': 0.1,

    # # TverskyLoss
    #     'type': 'TverskyLoss',
    #     'ignore_index': 255,
    #     'mode': 'multiclass',
    #     'smooth': 0,

    # # MCC Loss --> NOT WORKING
    #     'type': 'MCCLoss',
    #     'eps': 1e-5

    # CrossEntropyLoss from Pytorch
    #     'type': 'CrossEntropyLoss',
    #     'ignore_index': 255,

    # # BinaryCrossEntropyLoss from Pytorch --> Not working
    #     'type': 'BCELoss',
    #     'ignore_index': 255,
    #     #  'smooth_factor': 0.1,

    # OrderedCrossEntropyLoss
    #     'type': 'OrderedCrossEntropyLoss',
    #     'ignore_index': 255,

    # MSELossFromLogits
    #     'type': 'MSELossFromLogits',
    #     'ignore_index': 255,


    'optimizer': {
        'type': 'Adam',
        'lr': 0.0001,  # Optimizer learning rate.
        'b1': 0.9,
        'b2': 0.999,
        'weight_decay': 0.0
    },

    # 'optimizer': {
    #     'type': 'AdamW',
    #     'lr': 0.0001,  # Optimizer learning rate.
    #     'b1': 0.9,
    #     'b2': 0.999,
    #     'weight_decay': 0.01
    # },

    # 'optimizer': {
    #     'type': 'SGD',
    #     'lr': 0.0001,  # Optimizer learning rate.
    #     'momentum': 0,
    #     'dampening': 0,
    #     'nesterov': False,
    #     'weight_decay': 0.01
    # },

    'scheduler': {'type': None},

    # 'scheduler': {
    # '_delete_': True,
    #     'type': 'CosineAnnealingLR',  # Name of the schedulers
    #     'lr_min': 0,  # Minimun learning rate
    # },

    # 'scheduler': {
    # '_delete_': True,
    #     'type': 'CosineAnnealingWarmRestartsLR',  # Name of the schedulers
    #     'EpochsPerRestart': 20,  # Number of epochs for the first restart
    #     'RestartMult': 1,  # This number will be used to increase or descrase the number of epochs to restart after each restart.
    #     'lr_min': 0,  # Minimun learning rate
    # },

    # -- Data prepraration lookups and metrics.
    # Contains the relevant variables in the scenes.
    'train_variables': SCENE_VARIABLES,
    'charts': CHARTS,  # Charts to train on.
    'n_classes': {  # number of total classes in the reference charts, including the mask.
        'SIC': SIC_LOOKUP['n_classes'],
        'SOD': SOD_LOOKUP['n_classes'],
        'FLOE': FLOE_LOOKUP['n_classes']
    },
    # SAR pixel spacing. 80 for the ready-to-train AI4Arctic Challenge dataset.
    'pixel_spacing': 80,
    'train_fill_value': 0,  # Mask value for SAR training data.
    'class_fill_values': {  # Mask value for class/reference data.
        'SIC': SIC_LOOKUP['mask'],
        'SOD': SOD_LOOKUP['mask'],
        'FLOE': FLOE_LOOKUP['mask'],
    },

    # -- Validation options -- #
    'chart_metric': {  # Metric functions for each ice parameter and the associated weight.
        'SIC': {
            'func': r2_metric,
            'weight': 2,
        },
        'SOD': {
            'func': f1_metric,
            'weight': 2,
        },
        'FLOE': {
            'func': f1_metric,
            'weight': 1,
        },
    },
    # Number of scenes randomly sampled from train_list to use in validation.
    'num_val_scenes': 10,

    # -- GPU/cuda options -- #
    'gpu_id': 0,  # Index of GPU. In case of multiple GPUs.
    'num_workers': 0,  # Number of parallel processes to fetch data.
    'num_workers_val': 0,  # Number of parallel processes during validation.

    # -- U-Net Options -- #
    'unet_conv_filters': [16, 32, 64, 64],  # Number of filters in the U-Net.
    'conv_kernel_size': (3, 3),  # Size of convolutional kernels.
    'conv_stride_rate': (1, 1),  # Stride rate of convolutional kernels.
    'conv_dilation_rate': (1, 1),  # Dilation rate of convolutional kernels.
    'conv_padding': (1, 1),  # Number of padded pixels in convolutional layers.
    'conv_padding_style': 'zeros',  # Style of padding.

    # -- Swin Transformer Options -- #
    'swin_hp': {'patch_size': 4,  # (int | tuple(int)): Patch size. Default: 4
                'embed_dim': 96,  # (int): Patch embedding dimension. Default: 96
                'depths': [2, 2, 6, 2],  # (tuple(int)): Depth of each Swin Transformer layer.
                'num_heads': [3, 6, 12, 24],  # (tuple(int)): Number of attention heads in different layers.
                'window_size': 8,  # (int): Window size. Default: 8
                'mlp_ratio': 4.,  # (float): Ratio of mlp hidden dim to embedding dim. Default: 4
                'qkv_bias': True,  # (bool): If True, add a learnable bias to query, key, value. Default: True
                'qk_scale': None,  # (float): Override default qk scale of head_dim ** -0.5 if set. Default: None
                'drop_rate': 0.,  # (float): Dropout rate. Default: 0
                'attn_drop_rate': 0.,  # (float): Attention dropout rate. Default: 0
                'drop_path_rate': 0.1,  # (float): Stochastic depth rate. Default: 0.1
                'norm_layer': nn.LayerNorm,  # (nn.Module): Normalization layer. Default: nn.LayerNorm.
                'ape': False,  # (bool): If True, add absolute position embedding to the patch embedding. Default: False
                'patch_norm': True,  # (bool): If True, add normalization after patch embedding. Default: True
                'use_checkpoint': False,  # (bool): Whether to use checkpointing to save memory. Default: False
                # (tuple(int)): Stride for the sliding inference method during validation. Default 56
                'val_stride': [56, 56],
                # (tuple(int)): Stride for the sliding inference method during testing. Default 4
                'test_stride': [4, 4],
                },

    # -- Separate_decoder options -- #
    'common_features_last_layer': 6,
    'backbone': 'unet',

    # -- Model selection -- #
<<<<<<< HEAD
    'model_selection': 'unet',  # Either 'swin', 'unet, or Separate_decoder
=======
    'model_selection': 'unet',  # Either 'swin' or 'unet' or 'h_unet' or 'h_unet_argmax'
>>>>>>> a3019032

    # -- Latitude and Longitude Information for Normalization -- #
    'latitude': {
        'mean': 69.12526250065734,
        'std': 7.03179625261593
    },

    'longitude': {
        'mean': -56.38966259295485,
        'std': 31.32935694114249
    },

    'amsrenv_pixel_spacing': 2000,  # amsrenv pixel spacing is 2 km


    # -- Data Augmentation Options -- #
    # Random_h_flip (float, [0, 1]) - Chance of doing random horizontal flip
    # Random_v_flip (float, [0, 1]) - Chance of doing random vertical flip
    # Random_rotation_prob (float, [0, 1]) - Chance of doing random rotation
    # Random_rotation (int, [0, 180]) - Maximum random degree rotation between 0 and Random_rotation
    # Random_scale_prob (float, [0, 1]) - Chance of doing random scaling
    # Random_scale (float_tuple(a, b)) - Scales image randomly to a scale between a and b. b > a.
    # Cutmix_beta (float, (0, inf)) - Parameter for random beta distribution
    # Cutmix_prob (float, [0, 1]) - Chance of doing random cutmix
    'data_augmentations': {
        'Random_h_flip': 0,
        'Random_v_flip': 0,
        'Random_rotation_prob': 0,
        'Random_rotation': 0,
        'Random_scale_prob': 0,
        'Random_scale': (1, 1),
        'Cutmix_beta': 1.0,
        'Cutmix_prob': 0,
    }
}<|MERGE_RESOLUTION|>--- conflicted
+++ resolved
@@ -351,11 +351,7 @@
     'backbone': 'unet',
 
     # -- Model selection -- #
-<<<<<<< HEAD
     'model_selection': 'unet',  # Either 'swin', 'unet, or Separate_decoder
-=======
-    'model_selection': 'unet',  # Either 'swin' or 'unet' or 'h_unet' or 'h_unet_argmax'
->>>>>>> a3019032
 
     # -- Latitude and Longitude Information for Normalization -- #
     'latitude': {
