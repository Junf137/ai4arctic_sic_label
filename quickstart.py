#!/usr/bin/env python
# coding: utf-8

# # Quick start guide
# This notebook serves as an example of how to train a simple model using pytorch and the ready-to-train AI4Arctic
# challenge dataset. Initially, a dictionary, 'train_options', is set up with relevant options for both the example
# U-Net Convolutional Neural Network model and the dataloader. Note that the weights of the U-Net will be initialised
# at random and therefore not deterministic - results will vary for every training run. Two lists (dataset.json and
# testset.json) include the names of the scenes relevant to training and testing, where the former can be altered
# if desired. Training data is loaded in parallel using the build-in torch Dataset and Dataloader classes, and
# works by randomly sampling a scene and performing a random crop to extract a patch. Each batch will then be compiled
# of X number of these patches with the patch size in the 'train_options'. An obstacle is different grid resolution
# sizes, which is overcome by upsampling low resolution variables, e.g. AMSR2, ERA5, to match the SAR pixels.
# A number of batches will be prepared in parallel and stored until use, depending on the number of workers (processes)
# spawned (this can be changed in 'num_workers' in 'train_options').
# The model is trained on a fixed number of steps according to the number of batches in an epoch,
# defined by the 'epoch_len' parameter, and will run for a total number of epochs depending on the 'epochs' parameter.
# After each epoch, the model is evaluated. In this example, a random number of scenes are sampled among the training
# scenes (and removed from the list of training scenes) to act as a validation set used for the evaluation.
# The model is evaluated with the metrics, and if the current validation attempt is superior to the previous,
# then the model parameters are stored in the 'best_model' file in the directory.
#
# The models are scored on the three sea ice parameters; Sea Ice Concentration (SIC), Stage of Development (SOD) and
# the Floe size (FLOE) with the $R²$ metric for the SIC, and the weighted F1 metric for the SOD and FLOE. The 3 scores
# are combined into a single metric by taking the weighted average with SIC and SOD being weighted with 2 and the FLOE
# with 1.
#
# Finally, once you are ready to test your model on the test scenes (without reference data), the 'test_upload'
# notebook will produce model outputs with your model of choice and save the output as a netCDF file, which can be
# uploaded to the AI4EO.eu website. The model outputs will be evaluated and then you will receive a score.
#
# This quick start notebook is by no means necessary to utilize, and you are more than welcome to develop your own
# data pipeline. We do however require that the model output is stored in a netcdf file with xarray.dataarrays titled
# '{scene_name}_{chart}', i.e. 3 charts per scene / file (see how in 'test_upload'). In addition, you are more than
# welcome to create your own preprocessing scheme to prepare the raw AI4Arctic challenge dataset. However, we ask that
# the model output is in 80 m pixel spacing (original is 40 m), and that you follow the class numberings from the
# lookup tables in 'utils' - at least you will be evaluated in this way. Furthermore, we have included a function to
# convert the polygon_icechart to SIC, SOD and FLOE, you will have to incorporate it yourself.
#
# The first cell imports the necessary Python packages, initializes the 'train_options' dictionary
# the sample U-Net options, loads the dataset list and select validation scenes.

import argparse
import json
import random
import os
import os.path as osp
import shutil
from icecream import ic

import numpy as np
import torch
from mmcv import Config, mkdir_or_exist
from tqdm import tqdm  # Progress bar

import wandb
# Functions to calculate metrics and show the relevant chart colorbar.
from functions import compute_metrics, save_best_model
# Custom dataloaders for regular training and validation.
from loaders import (AI4ArcticChallengeDataset, AI4ArcticChallengeTestDataset,
                     get_variable_options)
#  get_variable_options
from unet import UNet  # Convolutional Neural Network model
# -- Built-in modules -- #
from utils import colour_str

from test_upload_function import test


def parse_args():
    parser = argparse.ArgumentParser(description='Train Default U-NET segmentor')
    parser.add_argument('config', help='train config file path')
    parser.add_argument('--wandb-project', help='Name of wandb project')
    parser.add_argument('--work-dir', help='the dir to save logs and models')
    args = parser.parse_args()

    return args

# Load training list.


def create_train_and_validation_scene_list(train_options):
    '''
    Creates the a train and validation scene list. Adds these two list to the config file train_options

    '''
    with open(train_options['path_to_env'] + 'datalists/dataset.json') as file:
        train_options['train_list'] = json.loads(file.read())

    # Convert the original scene names to the preprocessed names.
    train_options['train_list'] = [file[17:32] + '_' + file[77:80] +
                                   '_prep.nc' for file in train_options['train_list']]

    # # Select a random number of validation scenes with the same seed. Feel free to change the seed.et
    # # np.random.seed(0)
    # train_options['validate_list'] = np.random.choice(np.array(
    #     train_options['train_list']), size=train_options['num_val_scenes'], replace=False)

    # load validation list
    with open(train_options['path_to_env'] + train_options['val_path']) as file:
        train_options['validate_list'] = json.loads(file.read())
    # Convert the original scene names to the preprocessed names.
    train_options['validate_list'] = [file[17:32] + '_' + file[77:80] +
                                      '_prep.nc' for file in train_options['validate_list']]

    # from icecream import ic
    # ic(train_options['validate_list'])
    # Remove the validation scenes from the train list.
    train_options['train_list'] = [scene for scene in train_options['train_list']
                                   if scene not in train_options['validate_list']]
    print('Options initialised')


def create_dataloaders(train_options):
    '''
    Create train and validation dataloader based on the train and validation list inside train_options.

    '''
    # Custom dataset and dataloader.
    dataset = AI4ArcticChallengeDataset(
        files=train_options['train_list'], options=train_options)

    dataloader_train = torch.utils.data.DataLoader(
        dataset, batch_size=None, shuffle=True, num_workers=train_options['num_workers'], pin_memory=True)
    # - Setup of the validation dataset/dataloader. The same is used for model testing in 'test_upload.ipynb'.

    dataset_val = AI4ArcticChallengeTestDataset(
        options=train_options, files=train_options['validate_list'], mode='train_val')

    dataloader_val = torch.utils.data.DataLoader(
        dataset_val, batch_size=None, num_workers=train_options['num_workers_val'], shuffle=False)

    return dataloader_train, dataloader_val


def train(cfg, train_options, net, device, dataloader_train, dataloader_val, optimizer):
    '''
    Trains the model.

    '''
    best_combined_score = -np.Inf  # Best weighted model score.

    loss_functions = {chart: torch.nn.CrossEntropyLoss(ignore_index=train_options['class_fill_values'][chart])
                      for chart in train_options['charts']}

    print('Training...')
    # -- Training Loop -- #
    for epoch in tqdm(iterable=range(train_options['epochs'])):
        # gc.collect()  # Collect garbage to free memory.
        train_loss_sum = torch.tensor([0.])  # To sum the training batch losses during the epoch.
        val_loss_sum = torch.tensor([0.])  # To sum the validation batch losses during the epoch.
        net.train()  # Set network to evaluation mode.

        # Loops though batches in queue.
        for i, (batch_x, batch_y) in enumerate(tqdm(iterable=dataloader_train, total=train_options['epoch_len'], colour='red')):
            # torch.cuda.empty_cache()  # Empties the GPU cache freeing up memory.
            train_loss_batch = 0  # Reset from previous batch.

            # - Transfer to device.
            batch_x = batch_x.to(device, non_blocking=True)

            # - Mixed precision training. (Saving memory)
            with torch.cuda.amp.autocast():
                # - Forward pass.
                output = net(batch_x)
                # breakpoint()
                # - Calculate loss.
                for chart in train_options['charts']:
                    train_loss_batch += loss_functions[chart](
                        input=output[chart], target=batch_y[chart].to(device))

            # - Reset gradients from previous pass.
            optimizer.zero_grad()

            # - Backward pass.
            train_loss_batch.backward()

            # - Optimizer step
            optimizer.step()

            # - Add batch loss.
            train_loss_sum += train_loss_batch.detach().item()

            # - Average loss for displaying
            train_loss_epoch = torch.true_divide(train_loss_sum, i + 1).detach().item()
            print('\rMean training loss: ' + f'{train_loss_epoch:.3f}', end='\r')
            # del output, batch_x, batch_y # Free memory.
        # del loss_sum

        # -- Validation Loop -- #
        # For printing after the validation loop.

        # - Stores the output and the reference pixels to calculate the scores after inference on all the scenes.
        outputs_flat = {chart: np.array([]) for chart in train_options['charts']}
        inf_ys_flat = {chart: np.array([]) for chart in train_options['charts']}

        net.eval()  # Set network to evaluation mode.
        print('Validating...')
        # - Loops though scenes in queue.
        for i, (inf_x, inf_y, masks, name, original_size) in enumerate(tqdm(iterable=dataloader_val, total=len(train_options['validate_list']), colour='green')):
            torch.cuda.empty_cache()
            # Reset from previous batch.
            val_loss_batch = 0
            # - Ensures that no gradients are calculated, which otherwise take up a lot of space on the GPU.
            with torch.no_grad(), torch.cuda.amp.autocast():
                inf_x = inf_x.to(device, non_blocking=True)
                output = net(inf_x)
                for chart in train_options['charts']:
                    val_loss_batch += loss_functions[chart](input=output[chart],
                                                            target=inf_y[chart].unsqueeze(0).long().to(device))

            # - Final output layer, and storing of non masked pixels.
            for chart in train_options['charts']:
                output[chart] = torch.argmax(
                    output[chart], dim=1).squeeze().cpu().numpy()
                outputs_flat[chart] = np.append(
                    outputs_flat[chart], output[chart][~masks[chart]])
                inf_ys_flat[chart] = np.append(
                    inf_ys_flat[chart], inf_y[chart][~masks[chart]].numpy())

            # - Add batch loss.
            val_loss_sum += val_loss_batch.detach().item()

            # - Average loss for displaying
            val_loss_epoch = torch.true_divide(val_loss_sum, i + 1).detach().item()

        # - Compute the relevant scores.
        print('Computing Metrics on Val dataset')
        combined_score, scores = compute_metrics(true=inf_ys_flat, pred=outputs_flat, charts=train_options['charts'],
                                                 metrics=train_options['chart_metric'])

        print("")
        print(f"Epoch {epoch} score:")

        for chart in train_options['charts']:
            print(f"{chart} {train_options['chart_metric'][chart]['func'].__name__}: {scores[chart]}%")

            # Log in wandb the SIC r2_metric, SOD f1_metric and FLOE f1_metric
            wandb.log({f"{chart} {train_options['chart_metric'][chart]['func'].__name__}": scores[chart]}, step=epoch)

        print(f"Combined score: {combined_score}%")
        print(f"Train Epoch Loss: {train_loss_epoch:.3f}")
        print(f"Validation Epoch Loss: {val_loss_epoch:.3f}")

        # Log combine score and epoch loss to wandb
        wandb.log({"Combined score": combined_score,
                   "Train Epoch Loss": train_loss_epoch,
                   "Validation Epoch Loss": val_loss_epoch}, step=epoch)

        # If the scores is better than the previous epoch, then save the model and rename the image to best_validation.

        if combined_score > best_combined_score:
            best_combined_score = combined_score

            # Log the best combine score, and the metrics that make that best combine score in summary in wandb.
            wandb.run.summary["Best Combined Score"] = best_combined_score
            for chart in train_options['charts']:
                wandb.run.summary[f"{chart} {train_options['chart_metric'][chart]['func'].__name__}"] = scores[chart]
            wandb.run.summary["Train Epoch Loss"] = train_loss_epoch

            # Save the best model in work_dirs
            model_path = save_best_model(cfg, train_options, net, optimizer, epoch)
            wandb.save(model_path)
    return model_path
    # del inf_ys_flat, outputs_flat  # Free memory.


def main():
    args = parse_args()
    ic(args.config)
    cfg = Config.fromfile(args.config)
    train_options = cfg.train_options
    # Get options for variables, amsrenv grid, cropping and upsampling.
    train_options = get_variable_options(train_options)
    # cfg['experiment_name']=
    # cfg.env_dict = {}

    # set seed for everything
    seed = train_options['seed']
    random.seed(seed)
    os.environ['PYTHONHASHSEED'] = str(seed)
    np.random.seed(seed)
    torch.manual_seed(seed)
    torch.cuda.manual_seed(seed)
    torch.cuda.manual_seed_all(seed)
    # torch.backends.cudnn.deterministic = True
    # torch.backends.cudnn.benchmark = False
    # torch.backends.cudnn.enabled = True

    # To be used in test_upload.
    # get_ipython().run_line_magic('store', 'train_options')

    # work_dir is determined in this priority: CLI > segment in file > filename
    if args.work_dir is not None:
        # update configs according to CLI args if args.work_dir is not None
        cfg.work_dir = args.work_dir
    elif cfg.get('work_dir', None) is None:
        # use config filename as default work_dir if cfg.work_dir is None
        cfg.work_dir = osp.join('./work_dir',
                                osp.splitext(osp.basename(args.config))[0])\

    ic(cfg.work_dir)
    # create work_dir
    mkdir_or_exist(osp.abspath(cfg.work_dir))
    # dump config
    shutil.copy(args.config, osp.join(cfg.work_dir, osp.basename(args.config)))
    # ### CUDA / GPU Setup
    # Get GPU resources.
    if torch.cuda.is_available():
        print(colour_str('GPU available!', 'green'))
        print('Total number of available devices: ',
              colour_str(torch.cuda.device_count(), 'orange'))
        device = torch.device(f"cuda:{train_options['gpu_id']}")

    else:
        print(colour_str('GPU not available.', 'red'))
        device = torch.device('cpu')
    print('GPU setup completed!')

    net = UNet(options=train_options).to(device)
    # net = UNet_sep_dec(options=train_options).to(device)

<<<<<<< HEAD
    # optimizer = torch.optim.Adam(list(net.parameters()), lr=train_options['lr'])
    optimizer = torch.optim.AdamW(list(net.parameters()), lr=train_options['lr'])

=======
    optimizer = torch.optim.Adam(list(net.parameters()), lr=train_options['lr'])
    # optimizer = torch.optim.AdamW(list(net.parameters()), lr=train_options['lr'])
    
>>>>>>> ba542743
    # generate wandb run id, to be used to link the run with test_upload
    id = wandb.util.generate_id()
    # subprocess.run(['export'])

    # cfg.env_dict['WANDB_RUN_ID'] = id
    # cfg.env_dict['RESUME'] = 'allow'

    # os.environ['WANDB_RUN_ID'] = id
    # os.environ['RESUME'] = 'allow'

    # This sets up the 'device' variable containing GPU information, and the custom dataset and dataloader.
    with wandb.init(name=osp.splitext(osp.basename(args.config))[0], project=args.wandb_project,
                    entity="ai4arctic", config=train_options, id=id, resume="allow"):

        # Define the metrics and make them such that they are not added to the summary
        wandb.define_metric("Train Epoch Loss", summary="none")
        wandb.define_metric("Validation Epoch Loss", summary="none")
        wandb.define_metric("Combined score", summary="none")
        wandb.define_metric("SIC r2_metric", summary="none")
        wandb.define_metric("SOD f1_metric", summary="none")
        wandb.define_metric("FLOE f1_metric", summary="none")

        create_train_and_validation_scene_list(train_options)

        dataloader_train, dataloader_val = create_dataloaders(train_options)

        print('Data setup complete.')

        # ## Example of model training and validation loop
        # A simple model training loop following by a simple validation loop. Validation is carried out on full scenes,
        #  i.e. no cropping or stitching. If there is not enough space on the GPU, then try to do it on the cpu.
        #  This can be done by using 'net = net.cpu()'.

        checkpoint_path = train(cfg, train_options, net, device, dataloader_train, dataloader_val, optimizer)
        print('Training Complete')
        print('Testing...')
        test(False, net, checkpoint_path, device, cfg)
        test(True, net, checkpoint_path, device, cfg)
        print('Testing Complete')


if __name__ == '__main__':
    main()<|MERGE_RESOLUTION|>--- conflicted
+++ resolved
@@ -320,15 +320,9 @@
     net = UNet(options=train_options).to(device)
     # net = UNet_sep_dec(options=train_options).to(device)
 
-<<<<<<< HEAD
-    # optimizer = torch.optim.Adam(list(net.parameters()), lr=train_options['lr'])
-    optimizer = torch.optim.AdamW(list(net.parameters()), lr=train_options['lr'])
-
-=======
     optimizer = torch.optim.Adam(list(net.parameters()), lr=train_options['lr'])
     # optimizer = torch.optim.AdamW(list(net.parameters()), lr=train_options['lr'])
     
->>>>>>> ba542743
     # generate wandb run id, to be used to link the run with test_upload
     id = wandb.util.generate_id()
     # subprocess.run(['export'])
