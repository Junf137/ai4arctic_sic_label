--- conflicted
+++ resolved
@@ -356,17 +356,14 @@
         net = UNet(options=train_options).to(device)
     elif train_options['model_selection'] == 'swin':
         net = SwinTransformer(options=train_options).to(device)
-<<<<<<< HEAD
     elif train_options['model_selection'] == 'h_unet':
         from unet import H_UNet
         net = H_UNet(options=train_options).to(device)
     elif train_options['model_selection'] == 'h_unet_argmax':
         from unet import H_UNet_argmax
         net = H_UNet_argmax(options=train_options).to(device)
-=======
     elif train_options['model_selection'] == 'Separate_decoder':
         net = Sep_feat_dif_stages(options=train_options).to(device)
->>>>>>> 76432373
     else:
         raise 'Unknown model selected'
 
