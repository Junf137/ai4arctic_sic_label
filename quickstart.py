#!/usr/bin/env python
# coding: utf-8

# # Quick start guide
# This notebook serves as an example of how to train a simple model using pytorch and the ready-to-train AI4Arctic
# challenge dataset. Initially, a dictionary, 'train_options', is set up with relevant options for both the example
# U-Net Convolutional Neural Network model and the dataloader. Note that the weights of the U-Net will be initialised
# at random and therefore not deterministic - results will vary for every training run. Two lists (dataset.json and
# testset.json) include the names of the scenes relevant to training and testing, where the former can be altered
# if desired. Training data is loaded in parallel using the build-in torch Dataset and Dataloader classes, and
# works by randomly sampling a scene and performing a random crop to extract a patch. Each batch will then be compiled
# of X number of these patches with the patch size in the 'train_options'. An obstacle is different grid resolution
# sizes, which is overcome by upsampling low resolution variables, e.g. AMSR2, ERA5, to match the SAR pixels.
# A number of batches will be prepared in parallel and stored until use, depending on the number of workers (processes)
# spawned (this can be changed in 'num_workers' in 'train_options').
# The model is trained on a fixed number of steps according to the number of batches in an epoch,
# defined by the 'epoch_len' parameter, and will run for a total number of epochs depending on the 'epochs' parameter.
# After each epoch, the model is evaluated. In this example, a random number of scenes are sampled among the training
# scenes (and removed from the list of training scenes) to act as a validation set used for the evaluation.
# The model is evaluated with the metrics, and if the current validation attempt is superior to the previous,
# then the model parameters are stored in the 'best_model' file in the directory.
#
# The models are scored on the three sea ice parameters; Sea Ice Concentration (SIC), Stage of Development (SOD) and
# the Floe size (FLOE) with the $R²$ metric for the SIC, and the weighted F1 metric for the SOD and FLOE. The 3 scores
# are combined into a single metric by taking the weighted average with SIC and SOD being weighted with 2 and the FLOE
# with 1.
#
# Finally, once you are ready to test your model on the test scenes (without reference data), the 'test_upload'
# notebook will produce model outputs with your model of choice and save the output as a netCDF file, which can be
# uploaded to the AI4EO.eu website. The model outputs will be evaluated and then you will receive a score.
#
# This quick start notebook is by no means necessary to utilize, and you are more than welcome to develop your own
# data pipeline. We do however require that the model output is stored in a netcdf file with xarray.dataarrays titled
# '{scene_name}_{chart}', i.e. 3 charts per scene / file (see how in 'test_upload'). In addition, you are more than
# welcome to create your own preprocessing scheme to prepare the raw AI4Arctic challenge dataset. However, we ask that
# the model output is in 80 m pixel spacing (original is 40 m), and that you follow the class numberings from the
# lookup tables in 'utils' - at least you will be evaluated in this way. Furthermore, we have included a function to
# convert the polygon_icechart to SIC, SOD and FLOE, you will have to incorporate it yourself.
#
# The first cell imports the necessary Python packages, initializes the 'train_options' dictionary
# the sample U-Net options, loads the dataset list and select validation scenes.

import argparse
import json
import random
import os
import os.path as osp
import shutil
from icecream import ic
import pathlib
import warnings

import numpy as np
import torch
from mmcv import Config, mkdir_or_exist
from tqdm import tqdm  # Progress bar

import wandb
# Functions to calculate metrics and show the relevant chart colorbar.
from functions import compute_metrics, save_best_model, load_model, slide_inference, \
    batched_slide_inference, water_edge_metric, class_decider, create_train_and_validation_scene_list, \
    get_scheduler, get_optimizer, get_loss, get_model

# Load consutme loss function
from losses import WaterConsistencyLoss
# Custom dataloaders for regular training and validation.
from loaders import get_variable_options, AI4ArcticChallengeDataset, AI4ArcticChallengeTestDataset
#  get_variable_options

# -- Built-in modules -- #
from utils import colour_str
from test_upload_function import test


def parse_args():
    parser = argparse.ArgumentParser(description='Train Default U-NET segmentor')

    # Mandatory arguments
    parser.add_argument('config', type=pathlib.Path, help='train config file path',)
    parser.add_argument('--wandb-project', required=True, help='Name of wandb project')
    parser.add_argument('--work-dir', help='the dir to save logs and models')
    parser.add_argument('--seed', default=None,
                        help='the seed to use, if not provided, seed from config file will be taken')
    group = parser.add_mutually_exclusive_group()
    group.add_argument('--resume-from', type=pathlib.Path, default=None,
                       help='Resume Training from checkpoint, it will use the \
                        optimizer and schduler defined on checkpoint')
    group.add_argument('--finetune-from', type=pathlib.Path, default=None,
                       help='Start new tranining using the weights from checkpoitn')

    args = parser.parse_args()

    return args


def train(cfg, train_options, net, device, dataloader_train, dataloader_val, optimizer, scheduler, start_epoch=0):
    '''
    Trains the model.

    '''
    best_combined_score = -np.Inf  # Best weighted model score.

    loss_ce_functions = {chart: get_loss(train_options['chart_loss'][chart]['type'], chart=chart, **train_options['chart_loss'][chart])
                         for chart in train_options['charts']}

    loss_water_edge_consistency = WaterConsistencyLoss()
    print('Training...')
    # -- Training Loop -- #
    for epoch in tqdm(iterable=range(start_epoch, train_options['epochs'])):
        # gc.collect()  # Collect garbage to free memory.
        train_loss_sum = torch.tensor([0.])  # To sum the training batch losses during the epoch.
        cross_entropy_loss_sum = torch.tensor([0.])  # To sum the training cross entropy batch losses during the epoch.
        # To sum the training edge consistency batch losses during the epoch.
        edge_consistency_loss_sum = torch.tensor([0.])

        val_loss_sum = torch.tensor([0.])  # To sum the validation batch losses during the epoch.
        # To sum the validation cross entropy batch losses during the epoch.
        val_cross_entropy_loss_sum = torch.tensor([0.])
        # To sum the validation cedge consistency batch losses during the epoch.
        val_edge_consistency_loss_sum = torch.tensor([0.])
        net.train()  # Set network to evaluation mode.

        # Loops though batches in queue.
        for i, (batch_x, batch_y) in enumerate(tqdm(iterable=dataloader_train, total=train_options['epoch_len'],
                                                    colour='red')):
            # torch.cuda.empty_cache()  # Empties the GPU cache freeing up memory.
            train_loss_batch = torch.tensor([0.]).to(device)  # Reset from previous batch.
            edge_consistency_loss = torch.tensor([0.]).to(device)
            cross_entropy_loss = torch.tensor([0.]).to(device)
            # - Transfer to device.
            batch_x = batch_x.to(device, non_blocking=True)

            # - Mixed precision training. (Saving memory)
            with torch.cuda.amp.autocast():
                # - Forward pass.
                output = net(batch_x)
                # breakpoint()
                # - Calculate loss.
                for chart, weight in zip(train_options['charts'], train_options['task_weights']):

                    if train_options['edge_consistency_loss'] != 0:
                        edge_consistency_loss = loss_water_edge_consistency(output)

                    cross_entropy_loss += weight * loss_ce_functions[chart](
                        output[chart], batch_y[chart].to(device))

            if train_options['edge_consistency_loss'] != 0:
                a = train_options['edge_consistency_loss']
                edge_consistency_loss = a*loss_water_edge_consistency(output)
                train_loss_batch = cross_entropy_loss + edge_consistency_loss
            else:
                train_loss_batch = cross_entropy_loss

            # - Reset gradients from previous pass.
            optimizer.zero_grad()

            # - Backward pass.
            train_loss_batch.backward()

            # - Optimizer step
            optimizer.step()

            # - Scheduler step
            scheduler.step()

            # - Add batch loss.
            train_loss_sum += train_loss_batch.detach().item()
            cross_entropy_loss_sum += cross_entropy_loss.detach().item()
            edge_consistency_loss_sum += edge_consistency_loss.detach().item()

        # - Average loss for displaying
        train_loss_epoch = torch.true_divide(train_loss_sum, i + 1).detach().item()
        cross_entropy_epoch = torch.true_divide(cross_entropy_loss_sum, i + 1).detach().item()
        edge_consistency_epoch = torch.true_divide(edge_consistency_loss_sum, i + 1).detach().item()

        # del output, batch_x, batch_y # Free memory.
        # del loss_sum

        # -- Validation Loop -- #
        # For printing after the validation loop.

        # - Stores the output and the reference pixels to calculate the scores after inference on all the scenes.
        outputs_flat = {chart: torch.Tensor().to(device) for chart in train_options['charts']}
        inf_ys_flat = {chart: torch.Tensor().to(device) for chart in train_options['charts']}
        # Outputs mask by train fill values
        outputs_tfv_mask = {chart: torch.Tensor().to(device) for chart in train_options['charts']}
        net.eval()  # Set network to evaluation mode.
        print('Validating...')
        # - Loops though scenes in queue.
        for i, (inf_x, inf_y, masks, name, original_size) in enumerate(tqdm(iterable=dataloader_val,
                                                                            total=len(train_options['validate_list']),
                                                                            colour='green')):
            torch.cuda.empty_cache()
            # Reset from previous batch.
            # train fill value mask
            tfv_mask = (inf_x.squeeze()[0, :, :] == train_options['train_fill_value']).squeeze()
            val_loss_batch = torch.tensor([0.]).to(device)
            val_edge_consistency_loss = torch.tensor([0.]).to(device)
            val_cross_entropy_loss = torch.tensor([0.]).to(device)
            # - Ensures that no gradients are calculated, which otherwise take up a lot of space on the GPU.
            with torch.no_grad(), torch.cuda.amp.autocast():
                inf_x = inf_x.to(device, non_blocking=True)
                if train_options['model_selection'] == 'swin':
                    output = slide_inference(inf_x, net, train_options, 'val')
                    # output = batched_slide_inference(inf_x, net, train_options, 'val')
                else:
                    output = net(inf_x)

                for chart, weight in zip(train_options['charts'], train_options['task_weights']):

                    val_cross_entropy_loss += weight * loss_ce_functions[chart](output[chart],
                                                                                inf_y[chart].unsqueeze(0).long().to(device))

                if train_options['edge_consistency_loss'] != 0:
                    a = train_options['edge_consistency_loss']
                    val_edge_consistency_loss = a*loss_water_edge_consistency(output)

            val_loss_batch = val_cross_entropy_loss + val_edge_consistency_loss

            # - Final output layer, and storing of non masked pixels.
            for chart in train_options['charts']:
                output[chart] = class_decider(output[chart], train_options, chart)
                # output[chart] = torch.argmax(
                #     output[chart], dim=1).squeeze()
                outputs_flat[chart] = torch.cat((outputs_flat[chart], output[chart][~masks[chart]]))
                outputs_tfv_mask[chart] = torch.cat((outputs_tfv_mask[chart], output[chart][~tfv_mask]))
                inf_ys_flat[chart] = torch.cat((inf_ys_flat[chart], inf_y[chart]
                                                [~masks[chart]].to(device, non_blocking=True)))
            # - Add batch loss.
            val_loss_sum += val_loss_batch.detach().item()
            val_cross_entropy_loss_sum += val_cross_entropy_loss.detach().item()
            val_edge_consistency_loss_sum += val_edge_consistency_loss.detach().item()

        # - Average loss for displaying
        val_loss_epoch = torch.true_divide(val_loss_sum, i + 1).detach().item()
        val_cross_entropy_epoch = torch.true_divide(val_cross_entropy_loss_sum, i + 1).detach().item()
        val_edge_consistency_epoch = torch.true_divide(val_edge_consistency_loss_sum, i + 1).detach().item()

        # - Compute the relevant scores.
        print('Computing Metrics on Val dataset')
        combined_score, scores = compute_metrics(true=inf_ys_flat, pred=outputs_flat, charts=train_options['charts'],
                                                 metrics=train_options['chart_metric'], num_classes=train_options['n_classes'])

        water_edge_accuarcy = water_edge_metric(outputs_tfv_mask, train_options)

        if train_options['compute_classwise_f1score']:
            from functions import compute_classwise_f1score
            # dictionary key = chart, value = tensor; e.g  key = SOD, value = tensor([0, 0.2, 0.4, 0.2, 0.1])
            classwise_scores = compute_classwise_f1score(true=inf_ys_flat, pred=outputs_flat,
                                                         charts=train_options['charts'], num_classes=train_options['n_classes'])
        print("")
        print(f"Epoch {epoch} score:")

        for chart in train_options['charts']:
            print(f"{chart} {train_options['chart_metric'][chart]['func'].__name__}: {scores[chart]}%")

            # Log in wandb the SIC r2_metric, SOD f1_metric and FLOE f1_metric
            wandb.log({f"{chart} {train_options['chart_metric'][chart]['func'].__name__}": scores[chart]}, step=epoch)

            # if classwise_f1score is True,
            if train_options['compute_classwise_f1score']:
                for index, class_score in enumerate(classwise_scores[chart]):
                    wandb.log({f"{chart}/Class: {index}": class_score.item()}, step=epoch)
                print(f"{chart} F1 score:", classwise_scores[chart])

        print(f"Combined score: {combined_score}%")
        print(f"Train Epoch Loss: {train_loss_epoch:.3f}")
        print(f"Train Cross Entropy Epoch Loss: {cross_entropy_epoch:.3f}")
        print(f"Train Water Consistency Epoch Loss: {edge_consistency_epoch:.3f}")
        print(f"Validation Epoch Loss: {val_loss_epoch:.3f}")
        print(f"Validation Cross Entropy Epoch Loss: {val_cross_entropy_epoch:.3f}")
        print(f"Validation val_edge_consistency_loss: {val_edge_consistency_epoch:.3f}")
        print(f"Water edge Accuarcy: {water_edge_accuarcy}")

        # Log combine score and epoch loss to wandb
        wandb.log({"Combined score": combined_score,
                   "Train Epoch Loss": train_loss_epoch,
                   "Train Cross Entropy Epoch Loss": cross_entropy_epoch,
                   "Train Water Consistency Epoch Loss": edge_consistency_epoch,
                   "Validation Epoch Loss": val_loss_epoch,
                   "Validation Cross Entropy Epoch Loss": val_cross_entropy_epoch,
                   "Validation Water Consistency Epoch Loss": val_edge_consistency_epoch,
                   "Water Consistency Accuarcy": water_edge_accuarcy,
                   "Learning Rate": optimizer.param_groups[0]["lr"]}, step=epoch)

        # If the scores is better than the previous epoch, then save the model and rename the image to best_validation.

        if combined_score > best_combined_score:
            best_combined_score = combined_score

            # Log the best combine score, and the metrics that make that best combine score in summary in wandb.
            wandb.run.summary["Best Combined Score"] = best_combined_score
            wandb.run.summary["Water Consistency Accuarcy"] = water_edge_accuarcy
            for chart in train_options['charts']:
                wandb.run.summary[f"{chart} {train_options['chart_metric'][chart]['func'].__name__}"] = scores[chart]
            wandb.run.summary["Train Epoch Loss"] = train_loss_epoch

            # Save the best model in work_dirs
            model_path = save_best_model(cfg, train_options, net, optimizer, scheduler, epoch)

            wandb.save(model_path)

    del inf_ys_flat, outputs_flat  # Free memory.
    return model_path


def create_dataloaders(train_options):
    '''
    Create train and validation dataloader based on the train and validation list inside train_options.

    '''
    # Custom dataset and dataloader.
    dataset = AI4ArcticChallengeDataset(
        files=train_options['train_list'], options=train_options, do_transform=True)

    dataloader_train = torch.utils.data.DataLoader(
        dataset, batch_size=None, shuffle=True, num_workers=train_options['num_workers'], pin_memory=True)
    # - Setup of the validation dataset/dataloader. The same is used for model testing in 'test_upload.ipynb'.

    dataset_val = AI4ArcticChallengeTestDataset(
        options=train_options, files=train_options['validate_list'], mode='train_val')

    dataloader_val = torch.utils.data.DataLoader(
        dataset_val, batch_size=None, num_workers=train_options['num_workers_val'], shuffle=False)

    return dataloader_train, dataloader_val


def main():
    args = parse_args()
    ic(args.config)
    cfg = Config.fromfile(args.config)
    train_options = cfg.train_options
    # Get options for variables, amsrenv grid, cropping and upsampling.
    train_options = get_variable_options(train_options)
    # generate wandb run id, to be used to link the run with test_upload
    id = wandb.util.generate_id()

    # Set the seed if not -1
    if train_options['seed'] != -1:
        # set seed for everything
        if args.seed != None:
            seed = int(args.seed)
        else:
            seed = train_options['seed']
        random.seed(seed)
        os.environ['PYTHONHASHSEED'] = str(seed)
        np.random.seed(seed)
        torch.manual_seed(seed)
        torch.cuda.manual_seed(seed)
        torch.cuda.manual_seed_all(seed)
        # torch.backends.cudnn.deterministic = True
        # torch.backends.cudnn.benchmark = False
        # torch.backends.cudnn.enabled = True
        print(f"Seed: {seed}")
    else:
        print("Random Seed Chosen")
    # work_dir is determined in this priority: CLI > segment in file > filename
    if args.work_dir is not None:
        # update configs according to CLI args if args.work_dir is not None
        cfg.work_dir = args.work_dir
    elif cfg.get('work_dir', None) is None:
        # use config filename as default work_dir if cfg.work_dir is None
        if not train_options['cross_val_run']:
            cfg.work_dir = osp.join('./work_dir',
                                    osp.splitext(osp.basename(args.config))[0])
        else:
            # from utils import run_names
            run_name = id
            cfg.work_dir = osp.join('./work_dir',
                                    osp.splitext(osp.basename(args.config))[0], run_name)

    ic(cfg.work_dir)
    # create work_dir
    mkdir_or_exist(osp.abspath(cfg.work_dir))
    # dump config
    shutil.copy(args.config, osp.join(cfg.work_dir, osp.basename(args.config)))
    # cfg_path = osp.join(cfg.work_dir, osp.basename(args.config))
    # ### CUDA / GPU Setup
    # Get GPU resources.
    if torch.cuda.is_available():
        print(colour_str('GPU available!', 'green'))
        print('Total number of available devices: ',
              colour_str(torch.cuda.device_count(), 'orange'))
        
        # Check if NVIDIA V100, A100, or H100 is available for torch compile speed up
        gpu_ok = False
        device_cap = torch.cuda.get_device_capability()
        if device_cap in ((7, 0), (8, 0), (9, 0)):
            gpu_ok = True
        
        if not gpu_ok:
            warnings.warn(
                colour_str("GPU is not NVIDIA V100, A100, or H100. Speedup numbers may be lower than expected.", 'red')
            )

        # Setup device to be used
        device = torch.device(f"cuda:{train_options['gpu_id']}")

    else:
        print(colour_str('GPU not available.', 'red'))
        device = torch.device('cpu')
    print('GPU setup completed!')

<<<<<<< HEAD
    net = get_model(train_options, device)
    net = torch.compile(net)
=======
    if train_options['model_selection'] == 'unet':
        net = UNet(options=train_options).to(device)
    elif train_options['model_selection'] == 'swin':
        net = SwinTransformer(options=train_options).to(device)
    elif train_options['model_selection'] == 'h_unet':
        from unet import H_UNet
        net = H_UNet(options=train_options).to(device)
    elif train_options['model_selection'] == 'h_unet_argmax':
        from unet import H_UNet_argmax
        net = H_UNet_argmax(options=train_options).to(device)
    elif train_options['model_selection'] == 'Separate_decoder':
        net = Sep_feat_dif_stages(options=train_options).to(device)
    elif train_options['model_selection'] in ['UNet_regression', 'unet_regression']:
        from unet import UNet_regression
        net = UNet_regression(options=train_options).to(device)
    elif train_options['model_selection'] in ['UNet_regression_all']:
        from unet import UNet_regression_all
        net = UNet_regression_all(options=train_options).to(device)
    elif train_options['model_selection'] in ['UNet_sep_dec_regression', 'unet_sep_dec_regression']:
        from unet import UNet_sep_dec_regression
        net = UNet_sep_dec_regression(options=train_options).to(device)
    elif train_options['model_selection'] in ['UNet_sep_dec_mse']:
        from unet import UNet_sep_dec_mse
        net = UNet_sep_dec_mse(options=train_options).to(device)
    else:
        raise 'Unknown model selected'

    # net = UNet_sep_dec(options=train_options).to(device)
>>>>>>> b1c7ae10

    optimizer = get_optimizer(train_options, net)

    scheduler = get_scheduler(train_options, optimizer)

    if args.resume_from is not None:
        print(f"\033[91m Resuming work from {args.resume_from}\033[0m")
        epoch_start = load_model(net, args.resume_from, optimizer, scheduler)
    elif args.finetune_from is not None:
        print(f"\033[91m Finetune model from {args.finetune_from}\033[0m")
        _ = load_model(net, args.finetune_from)

    # initialize wandb run

    if not train_options['cross_val_run']:
        wandb.init(name=osp.splitext(osp.basename(args.config))[0], project=args.wandb_project,
                   entity="ai4arctic", config=train_options, id=id, resume="allow")
    else:
        wandb.init(name=run_name, group=osp.splitext(osp.basename(args.config))[0], project=args.wandb_project,
                   entity="ai4arctic", config=train_options, id=id, resume="allow")

    # Define the metrics and make them such that they are not added to the summary
    wandb.define_metric("Train Epoch Loss", summary="none")
    wandb.define_metric("Train Cross Entropy Epoch Loss", summary="none")
    wandb.define_metric("Train Water Consistency Epoch Loss", summary="none")
    wandb.define_metric("Validation Epoch Loss", summary="none")
    wandb.define_metric("Validation Cross Entropy Epoch Loss", summary="none")
    wandb.define_metric("Validation Water Consistency Epoch Loss", summary="none")
    wandb.define_metric("Combined score", summary="none")
    wandb.define_metric("SIC r2_metric", summary="none")
    wandb.define_metric("SOD f1_metric", summary="none")
    wandb.define_metric("FLOE f1_metric", summary="none")
    wandb.define_metric("Water Consistency Accuarcy", summary="none")
    wandb.define_metric("Learning Rate", summary="none")

    wandb.save(str(args.config))
    print(colour_str('Save Config File', 'green'))

    create_train_and_validation_scene_list(train_options)

    dataloader_train, dataloader_val = create_dataloaders(train_options)

    print('Data setup complete.')

    # ## Example of model training and validation loop
    # A simple model training loop following by a simple validation loop. Validation is carried out on full scenes,
    #  i.e. no cropping or stitching. If there is not enough space on the GPU, then try to do it on the cpu.
    #  This can be done by using 'net = net.cpu()'.
    if args.resume_from is not None:
        checkpoint_path = train(cfg, train_options, net, device, dataloader_train, dataloader_val, optimizer,
                                scheduler, epoch_start)
    else:
        checkpoint_path = train(cfg, train_options, net, device, dataloader_train, dataloader_val, optimizer,
                                scheduler)
    print('Training Complete')
    print('Testing...')
    # todo
    # this is for valset 1 visualization along with gt
    test(False, net, checkpoint_path, device, cfg, train_options['val_path'])
    # todo
    # this is for valset 2 visualization along with gt
    test(False, net, checkpoint_path, device, cfg, train_options['test_path'])

     # this is for test path along with gt after the gt has been released
    test(False, net, checkpoint_path, device, cfg, train_options['test_path_gt_embedded_json'])

    # test(True, net, checkpoint_path, device, cfg, train_options['test_challenge_path'])
    print('Testing Complete')

    # finish the wandb run
    wandb.finish()


if __name__ == '__main__':
    main()<|MERGE_RESOLUTION|>--- conflicted
+++ resolved
@@ -402,39 +402,8 @@
         device = torch.device('cpu')
     print('GPU setup completed!')
 
-<<<<<<< HEAD
     net = get_model(train_options, device)
     net = torch.compile(net)
-=======
-    if train_options['model_selection'] == 'unet':
-        net = UNet(options=train_options).to(device)
-    elif train_options['model_selection'] == 'swin':
-        net = SwinTransformer(options=train_options).to(device)
-    elif train_options['model_selection'] == 'h_unet':
-        from unet import H_UNet
-        net = H_UNet(options=train_options).to(device)
-    elif train_options['model_selection'] == 'h_unet_argmax':
-        from unet import H_UNet_argmax
-        net = H_UNet_argmax(options=train_options).to(device)
-    elif train_options['model_selection'] == 'Separate_decoder':
-        net = Sep_feat_dif_stages(options=train_options).to(device)
-    elif train_options['model_selection'] in ['UNet_regression', 'unet_regression']:
-        from unet import UNet_regression
-        net = UNet_regression(options=train_options).to(device)
-    elif train_options['model_selection'] in ['UNet_regression_all']:
-        from unet import UNet_regression_all
-        net = UNet_regression_all(options=train_options).to(device)
-    elif train_options['model_selection'] in ['UNet_sep_dec_regression', 'unet_sep_dec_regression']:
-        from unet import UNet_sep_dec_regression
-        net = UNet_sep_dec_regression(options=train_options).to(device)
-    elif train_options['model_selection'] in ['UNet_sep_dec_mse']:
-        from unet import UNet_sep_dec_mse
-        net = UNet_sep_dec_mse(options=train_options).to(device)
-    else:
-        raise 'Unknown model selected'
-
-    # net = UNet_sep_dec(options=train_options).to(device)
->>>>>>> b1c7ae10
 
     optimizer = get_optimizer(train_options, net)
 
