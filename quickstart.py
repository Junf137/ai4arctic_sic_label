--- conflicted
+++ resolved
@@ -133,13 +133,9 @@
     return dataloader_train, dataloader_val
 
 
-<<<<<<< HEAD
-
-
-def train(cfg, train_options, net, device, dataloader_train, dataloader_val, optimizer,scheduler):
-=======
-def train(cfg, train_options, net, device, dataloader_train, dataloader_val, optimizer):
->>>>>>> 64da0b75
+
+
+def train(cfg, train_options, net, device, dataloader_train, dataloader_val, optimizer, scheduler):
     '''
     Trains the model.
 
@@ -253,13 +249,9 @@
 
         # Log combine score and epoch loss to wandb
         wandb.log({"Combined score": combined_score,
-<<<<<<< HEAD
-                   "Epoch Loss": loss_epoch,
+                   "Train Epoch Loss": train_loss_epoch,
+                   "Validation Epoch Loss": val_loss_epoch,
                    "Learning Rate": optimizer.param_groups[0]["lr"]}, step=epoch)
-=======
-                   "Train Epoch Loss": train_loss_epoch,
-                   "Validation Epoch Loss": val_loss_epoch}, step=epoch)
->>>>>>> 64da0b75
 
         # If the scores is better than the previous epoch, then save the model and rename the image to best_validation.
 
@@ -333,12 +325,6 @@
 
     net = UNet(options=train_options).to(device)
     # net = UNet_sep_dec(options=train_options).to(device)
-<<<<<<< HEAD
-=======
-
-    optimizer = torch.optim.Adam(list(net.parameters()), lr=train_options['lr'])
-    # optimizer = torch.optim.AdamW(list(net.parameters()), lr=train_options['lr'])
->>>>>>> 64da0b75
     
     if train_options['optimizer'] == 'Adam':
         train_options['b1']
