#!/usr/bin/env python
# coding: utf-8

# # Quick start guide
# This notebook serves as an example of how to train a simple model using pytorch and the ready-to-train AI4Arctic
# challenge dataset. Initially, a dictionary, 'train_options', is set up with relevant options for both the example
# U-Net Convolutional Neural Network model and the dataloader. Note that the weights of the U-Net will be initialised
# at random and therefore not deterministic - results will vary for every training run. Two lists (dataset.json and
# testset.json) include the names of the scenes relevant to training and testing, where the former can be altered
# if desired. Training data is loaded in parallel using the build-in torch Dataset and Dataloader classes, and
# works by randomly sampling a scene and performing a random crop to extract a patch. Each batch will then be compiled
# of X number of these patches with the patch size in the 'train_options'. An obstacle is different grid resolution
# sizes, which is overcome by upsampling low resolution variables, e.g. AMSR2, ERA5, to match the SAR pixels.
# A number of batches will be prepared in parallel and stored until use, depending on the number of workers (processes)
# spawned (this can be changed in 'num_workers' in 'train_options').
# The model is trained on a fixed number of steps according to the number of batches in an epoch,
# defined by the 'epoch_len' parameter, and will run for a total number of epochs depending on the 'epochs' parameter.
# After each epoch, the model is evaluated. In this example, a random number of scenes are sampled among the training
# scenes (and removed from the list of training scenes) to act as a validation set used for the evaluation.
# The model is evaluated with the metrics, and if the current validation attempt is superior to the previous,
# then the model parameters are stored in the 'best_model' file in the directory.
#
# The models are scored on the three sea ice parameters; Sea Ice Concentration (SIC), Stage of Development (SOD) and
# the Floe size (FLOE) with the $R²$ metric for the SIC, and the weighted F1 metric for the SOD and FLOE. The 3 scores
# are combined into a single metric by taking the weighted average with SIC and SOD being weighted with 2 and the FLOE
# with 1.
#
# Finally, once you are ready to test your model on the test scenes (without reference data), the 'test_upload'
# notebook will produce model outputs with your model of choice and save the output as a netCDF file, which can be
# uploaded to the AI4EO.eu website. The model outputs will be evaluated and then you will receive a score.
#
# This quick start notebook is by no means necessary to utilize, and you are more than welcome to develop your own
# data pipeline. We do however require that the model output is stored in a netcdf file with xarray.dataarrays titled
# '{scene_name}_{chart}', i.e. 3 charts per scene / file (see how in 'test_upload'). In addition, you are more than
# welcome to create your own preprocessing scheme to prepare the raw AI4Arctic challenge dataset. However, we ask that
# the model output is in 80 m pixel spacing (original is 40 m), and that you follow the class numberings from the
# lookup tables in 'utils' - at least you will be evaluated in this way. Furthermore, we have included a function to
# convert the polygon_icechart to SIC, SOD and FLOE, you will have to incorporate it yourself.
#
# The first cell imports the necessary Python packages, initializes the 'train_options' dictionary
# the sample U-Net options, loads the dataset list and select validation scenes.

import argparse
import json
import os
import os.path as osp
import pipes
import shutil
import subprocess

import numpy as np
import torch
from mmcv import Config, mkdir_or_exist
from tqdm import tqdm  # Progress bar

import wandb
# Functions to calculate metrics and show the relevant chart colorbar.
from functions import compute_metrics, save_best_model
# Custom dataloaders for regular training and validation.
from loaders import (AI4ArcticChallengeDataset, AI4ArcticChallengeTestDataset,
                     get_variable_options)
#  get_variable_options
from unet import UNet  # Convolutional Neural Network model
# -- Built-in modules -- #
from utils import colour_str

# TODO: 1) Integrate Fernandos work_dirs with cfg file structure Done
# TODO: 2) Add wandb support with cfg file structure
# TODO: 3) Do inference at the end of training and create a ready to upload package in the work_dirs


def parse_args():
    parser = argparse.ArgumentParser(description='Train Default U-NET segmentor')
    parser.add_argument('config', help='train config file path')
    parser.add_argument('--work-dir', help='the dir to save logs and models')
    args = parser.parse_args()

    return args

# Load training list.


def create_train_and_validation_scene_list(train_options):
    '''
    Creates the a train and validation scene list. Adds these two list to the config file train_options

    '''
    with open(train_options['path_to_env'] + 'datalists/dataset.json') as file:
        train_options['train_list'] = json.loads(file.read())

    # Convert the original scene names to the preprocessed names.
    train_options['train_list'] = [file[17:32] + '_' + file[77:80] +
<<<<<<< HEAD
                                '_prep.nc' for file in train_options['train_list']]


    # Selecting random validation scenes is currently disable.                              
    # Select a random number of validation scenes with the same seed. Feel free to change the seed.et
    # np.random.seed(0)
    # train_options['validate_list'] = np.random.choice(np.array(
    #     train_options['train_list']), size=train_options['num_val_scenes'], replace=False)


    # Change validation list to the selected list
    with open(train_options['path_to_env'] + 'datalists/val_list.json') as file:
        train_options['validate_list'] = json.loads(file.read())

    train_options['validate_list'] = [file[17:32] + '_' + file[77:80] + '_prep.nc' for file in train_options['validate_list']]
=======
                                   '_prep.nc' for file in train_options['train_list']]

    # Select a random number of validation scenes with the same seed. Feel free to change the seed.et
    np.random.seed(0)
    train_options['validate_list'] = np.random.choice(np.array(
        train_options['train_list']), size=train_options['num_val_scenes'], replace=False)
>>>>>>> d14c096f

    # Remove the validation scenes from the train list.
    train_options['train_list'] = [scene for scene in train_options['train_list']
                                if scene not in train_options['validate_list']]
    print('Options initialised')


def create_dataloaders(train_options):
    '''
    Create train and validation dataloader based on the train and validation list inside train_options.

    '''
    # Custom dataset and dataloader.
    dataset = AI4ArcticChallengeDataset(
        files=train_options['train_list'], options=train_options)

    dataloader_train = torch.utils.data.DataLoader(
        dataset, batch_size=None, shuffle=True, num_workers=train_options['num_workers'], pin_memory=True)
    # - Setup of the validation dataset/dataloader. The same is used for model testing in 'test_upload.ipynb'.

    dataset_val = AI4ArcticChallengeTestDataset(
        options=train_options, files=train_options['validate_list'])

    # dataset_val = AI4ArcticChallengeDataset(
    #     files=train_options['validate_list'], options=train_options)

    dataloader_val = torch.utils.data.DataLoader(
        dataset_val, batch_size=None, num_workers=train_options['num_workers_val'], shuffle=False)

    return dataloader_train, dataloader_val


<<<<<<< HEAD
   
=======
def dump_env(dictionary: dict, path: str):
    with open(path, "w") as f:
        for k, v in dictionary.items():
            f.write(f"{k}={v}\n")
>>>>>>> d14c096f


def train(cfg, train_options, net, device, dataloader_train, dataloader_val, optimizer):
    '''
    Trains the model.

    '''
    best_combined_score = -np.Inf  # Best weighted model score.

    loss_functions = {chart: torch.nn.CrossEntropyLoss(ignore_index=train_options['class_fill_values'][chart])
                      for chart in train_options['charts']}

    # -- Training Loop -- #
    for epoch in tqdm(iterable=range(train_options['epochs']), position=0):
        # gc.collect()  # Collect garbage to free memory.
        loss_sum = torch.tensor([0.])  # To sum the batch losses during the epoch.
        net.train()  # Set network to evaluation mode.

        # Loops though batches in queue.
        for i, (batch_x, batch_y) in enumerate(tqdm(iterable=dataloader_train, total=train_options['epoch_len'],
                                                    colour='red', position=0)):
            # torch.cuda.empty_cache()  # Empties the GPU cache freeing up memory.
            loss_batch = 0  # Reset from previous batch.

            # - Transfer to device.
            batch_x = batch_x.to(device, non_blocking=True)

            # - Mixed precision training. (Saving memory)
            with torch.cuda.amp.autocast():
                # - Forward pass.
                output = net(batch_x)

                # - Calculate loss.
                for chart in train_options['charts']:
                    loss_batch += loss_functions[chart](
                        input=output[chart], target=batch_y[chart].to(device))

            # - Reset gradients from previous pass.
            optimizer.zero_grad()

            # - Backward pass.
            loss_batch.backward()

            # - Optimizer step
            optimizer.step()

            # - Add batch loss.
            loss_sum += loss_batch.detach().item()

            # - Average loss for displaying
            loss_epoch = torch.true_divide(loss_sum, i + 1).detach().item()
            print('\rMean training loss: ' + f'{loss_epoch:.3f}', end='\r')
            # del output, batch_x, batch_y # Free memory.
        # del loss_sum

        # -- Validation Loop -- #
        # For printing after the validation loop.
        loss_batch = loss_batch.detach().item()

        # - Stores the output and the reference pixels to calculate the scores after inference on all the scenes.
        outputs_flat = {chart: np.array([]) for chart in train_options['charts']}
        inf_ys_flat = {chart: np.array([]) for chart in train_options['charts']}

        net.eval()  # Set network to evaluation mode.
        # - Loops though scenes in queue.
        for inf_x, inf_y, masks, name in tqdm(iterable=dataloader_val,
                                              total=len(train_options['validate_list']), colour='green', position=0):
            torch.cuda.empty_cache()

            # - Ensures that no gradients are calculated, which otherwise take up a lot of space on the GPU.
            with torch.no_grad(), torch.cuda.amp.autocast():
                inf_x = inf_x.to(device, non_blocking=True)
                output = net(inf_x)

            # - Final output layer, and storing of non masked pixels.
            for chart in train_options['charts']:
                output[chart] = torch.argmax(
                    output[chart], dim=1).squeeze().cpu().numpy()
                outputs_flat[chart] = np.append(
                    outputs_flat[chart], output[chart][~masks[chart]])
                inf_ys_flat[chart] = np.append(
                    inf_ys_flat[chart], inf_y[chart][~masks[chart]].numpy())

        # - Compute the relevant scores.
        combined_score, scores = compute_metrics(true=inf_ys_flat, pred=outputs_flat, charts=train_options['charts'],
                                                 metrics=train_options['chart_metric'])

        print("")
        print(f"Epoch {epoch} score:")

        for chart in train_options['charts']:
            print(f"{chart} {train_options['chart_metric'][chart]['func'].__name__}: {scores[chart]}%")

            # Log in wandb the SIC r2_metric, SOD f1_metric and FLOE f1_metric
            wandb.log({f"{chart} {train_options['chart_metric'][chart]['func'].__name__}": scores[chart]}, step=epoch)

        print(f"Combined score: {combined_score}%")
        print(f"Epoch Loss: {loss_epoch:.3f}")

        # Log combine score and epoch loss to wandb
        wandb.log({"Combined score": combined_score,
                   "Epoch Loss": loss_epoch}, step=epoch)

        # If the scores is better than the previous epoch, then save the model and rename the image to best_validation.

        if combined_score > best_combined_score:
            best_combined_score = combined_score

            # Log the best combine score, and the metrics that make that best combine score in summary in wandb.
            wandb.run.summary["Best Combined Score"] = best_combined_score
            for chart in train_options['charts']:
                wandb.run.summary[f"{chart} {train_options['chart_metric'][chart]['func'].__name__}"] = scores[chart]
            wandb.run.summary["Epoch Loss"] = loss_epoch

            # Save the best model in work_dirs
            model_path = save_best_model(cfg, train_options, net, optimizer, epoch)
            wandb.save(model_path)
            os.environ['CHECKPOINT'] = model_path
            cfg.env_dict['CHECKPOINT'] = model_path
            # print("export CHECKPOINT=%s" % (pipes.quote(str(model_path))))

        # del inf_ys_flat, outputs_flat  # Free memory.


def main():
    args = parse_args()
    cfg = Config.fromfile(args.config)

    train_options = cfg.train_options
    # Get options for variables, amsrenv grid, cropping and upsampling.
    train_options = get_variable_options(train_options)
    cfg.env_dict = {}
    # To be used in test_upload.
    # get_ipython().run_line_magic('store', 'train_options')

    # Load training list.
    with open(train_options['path_to_env'] + 'datalists/dataset.json') as file:
        train_options['train_list'] = json.loads(file.read())
    # Convert the original scene names to the preprocessed names.
    train_options['train_list'] = [file[17:32] + '_' + file[77:80] +
                                   '_prep.nc' for file in train_options['train_list']]
    # Select a random number of validation scenes with the same seed. Feel free to change the seed.et
    np.random.seed(0)
    train_options['validate_list'] = np.random.choice(np.array(
        train_options['train_list']), size=train_options['num_val_scenes'], replace=False)
    # Remove the validation scenes from the train list.
    train_options['train_list'] = [scene for scene in train_options['train_list']
                                   if scene not in train_options['validate_list']]
    print('Options initialised')

    # work_dir is determined in this priority: CLI > segment in file > filename
    if args.work_dir is not None:
        # update configs according to CLI args if args.work_dir is not None
        cfg.work_dir = args.work_dir
    elif cfg.get('work_dir', None) is None:
        # use config filename as default work_dir if cfg.work_dir is None
        cfg.work_dir = osp.join('./work_dir',
                                osp.splitext(osp.basename(args.config))[0])\

    # create work_dir
    mkdir_or_exist(osp.abspath(cfg.work_dir))
    # dump config
    shutil.copy(args.config, osp.join(cfg.work_dir, osp.basename(args.config)))
    # ### CUDA / GPU Setup
    # Get GPU resources.
    if torch.cuda.is_available():
        print(colour_str('GPU available!', 'green'))
        print('Total number of available devices: ',
              colour_str(torch.cuda.device_count(), 'orange'))
        device = torch.device(f"cuda:{train_options['gpu_id']}")

    else:
        print(colour_str('GPU not available.', 'red'))
        device = torch.device('cpu')
    print('GPU setup completed!')

    net = UNet(options=train_options).to(device)
    optimizer = torch.optim.Adam(list(net.parameters()), lr=train_options['lr'])

    # generate wandb run id, to be used to link the run with test_upload
    id = wandb.util.generate_id()
    # subprocess.run(['export'])

    cfg.env_dict['WANDB_RUN_ID'] = id
    cfg.env_dict['RESUME'] = 'allow'

    # os.environ['WANDB_RUN_ID'] = id
    # os.environ['RESUME'] = 'allow'

    # This sets up the 'device' variable containing GPU information, and the custom dataset and dataloader.
    with wandb.init(name=osp.splitext(osp.basename(args.config))[0], project="ai4arctic_test",
                    entity="ai4arctic", config=train_options, id=id, resume="allow"):

        # Define the metrics and make them such that they are not added to the summary
        wandb.define_metric("Epoch Loss", summary="none")
        wandb.define_metric("Combined score", summary="none")
        wandb.define_metric("SIC r2_metric", summary="none")
        wandb.define_metric("SOD f1_metric", summary="none")
        wandb.define_metric("FLOE f1_metric", summary="none")

        create_train_and_validation_scene_list(train_options)

        dataloader_train, dataloader_val = create_dataloaders(train_options)

        print('Data setup complete.')

        # ## Example of model training and validation loop
        # A simple model training loop following by a simple validation loop. Validation is carried out on full scenes,
        #  i.e. no cropping or stitching. If there is not enough space on the GPU, then try to do it on the cpu.
        #  This can be done by using 'net = net.cpu()'.

        train(cfg, train_options, net, device, dataloader_train, dataloader_val, optimizer)
        dump_env(cfg.env_dict, osp.join(cfg.work_dir,'.env'))
        from icecream import ic
        ic(os.environ['CHECKPOINT'])
        ic(os.environ['WANDB_MODE'])


if __name__ == '__main__':
    main()<|MERGE_RESOLUTION|>--- conflicted
+++ resolved
@@ -90,11 +90,8 @@
 
     # Convert the original scene names to the preprocessed names.
     train_options['train_list'] = [file[17:32] + '_' + file[77:80] +
-<<<<<<< HEAD
-                                '_prep.nc' for file in train_options['train_list']]
-
-
-    # Selecting random validation scenes is currently disable.                              
+                                   '_prep.nc' for file in train_options['train_list']]
+
     # Select a random number of validation scenes with the same seed. Feel free to change the seed.et
     # np.random.seed(0)
     # train_options['validate_list'] = np.random.choice(np.array(
@@ -106,14 +103,6 @@
         train_options['validate_list'] = json.loads(file.read())
 
     train_options['validate_list'] = [file[17:32] + '_' + file[77:80] + '_prep.nc' for file in train_options['validate_list']]
-=======
-                                   '_prep.nc' for file in train_options['train_list']]
-
-    # Select a random number of validation scenes with the same seed. Feel free to change the seed.et
-    np.random.seed(0)
-    train_options['validate_list'] = np.random.choice(np.array(
-        train_options['train_list']), size=train_options['num_val_scenes'], replace=False)
->>>>>>> d14c096f
 
     # Remove the validation scenes from the train list.
     train_options['train_list'] = [scene for scene in train_options['train_list']
@@ -146,14 +135,10 @@
     return dataloader_train, dataloader_val
 
 
-<<<<<<< HEAD
-   
-=======
 def dump_env(dictionary: dict, path: str):
     with open(path, "w") as f:
         for k, v in dictionary.items():
             f.write(f"{k}={v}\n")
->>>>>>> d14c096f
 
 
 def train(cfg, train_options, net, device, dataloader_train, dataloader_val, optimizer):
