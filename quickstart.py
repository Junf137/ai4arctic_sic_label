#!/usr/bin/env python
# coding: utf-8

# # Quick start guide
# This notebook serves as an example of how to train a simple model using pytorch and the ready-to-train AI4Arctic
# challenge dataset. Initially, a dictionary, 'train_options', is set up with relevant options for both the example
# U-Net Convolutional Neural Network model and the dataloader. Note that the weights of the U-Net will be initialised
# at random and therefore not deterministic - results will vary for every training run. Two lists (dataset.json and
# testset.json) include the names of the scenes relevant to training and testing, where the former can be altered
# if desired. Training data is loaded in parallel using the build-in torch Dataset and Dataloader classes, and
# works by randomly sampling a scene and performing a random crop to extract a patch. Each batch will then be compiled
# of X number of these patches with the patch size in the 'train_options'. An obstacle is different grid resolution
# sizes, which is overcome by upsampling low resolution variables, e.g. AMSR2, ERA5, to match the SAR pixels.
# A number of batches will be prepared in parallel and stored until use, depending on the number of workers (processes)
# spawned (this can be changed in 'num_workers' in 'train_options').
# The model is trained on a fixed number of steps according to the number of batches in an epoch,
# defined by the 'epoch_len' parameter, and will run for a total number of epochs depending on the 'epochs' parameter.
# After each epoch, the model is evaluated. In this example, a random number of scenes are sampled among the training
# scenes (and removed from the list of training scenes) to act as a validation set used for the evaluation.
# The model is evaluated with the metrics, and if the current validation attempt is superior to the previous,
# then the model parameters are stored in the 'best_model' file in the directory.
#
# The models are scored on the three sea ice parameters; Sea Ice Concentration (SIC), Stage of Development (SOD) and
# the Floe size (FLOE) with the $R²$ metric for the SIC, and the weighted F1 metric for the SOD and FLOE. The 3 scores
# are combined into a single metric by taking the weighted average with SIC and SOD being weighted with 2 and the FLOE
# with 1.
#
# Finally, once you are ready to test your model on the test scenes (without reference data), the 'test_upload'
# notebook will produce model outputs with your model of choice and save the output as a netCDF file, which can be
# uploaded to the AI4EO.eu website. The model outputs will be evaluated and then you will receive a score.
#
# This quick start notebook is by no means necessary to utilize, and you are more than welcome to develop your own
# data pipeline. We do however require that the model output is stored in a netcdf file with xarray.dataarrays titled
# '{scene_name}_{chart}', i.e. 3 charts per scene / file (see how in 'test_upload'). In addition, you are more than
# welcome to create your own preprocessing scheme to prepare the raw AI4Arctic challenge dataset. However, we ask that
# the model output is in 80 m pixel spacing (original is 40 m), and that you follow the class numberings from the
# lookup tables in 'utils' - at least you will be evaluated in this way. Furthermore, we have included a function to
# convert the polygon_icechart to SIC, SOD and FLOE, you will have to incorporate it yourself.
#
# The first cell imports the necessary Python packages, initializes the 'train_options' dictionary
# the sample U-Net options, loads the dataset list and select validation scenes.

import argparse
import json
import random
import os
import os.path as osp
import shutil
from icecream import ic

import numpy as np
import torch
from mmcv import Config, mkdir_or_exist
from tqdm import tqdm  # Progress bar

import wandb
# Functions to calculate metrics and show the relevant chart colorbar.
from functions import compute_metrics, save_best_model
# Custom dataloaders for regular training and validation.
from loaders import (AI4ArcticChallengeDataset, AI4ArcticChallengeTestDataset,
                     get_variable_options)
#  get_variable_options
from unet import UNet  # Convolutional Neural Network model
# -- Built-in modules -- #
from utils import colour_str

from test_upload_function import test


def parse_args():
    parser = argparse.ArgumentParser(description='Train Default U-NET segmentor')
    parser.add_argument('config', help='train config file path')
    parser.add_argument('--wandb-project', help='Name of wandb project')
    parser.add_argument('--work-dir', help='the dir to save logs and models')
    args = parser.parse_args()

    return args

# Load training list.


def create_train_and_validation_scene_list(train_options):
    '''
    Creates the a train and validation scene list. Adds these two list to the config file train_options

    '''
    with open(train_options['path_to_env'] + train_options['train_list_path']) as file:
        train_options['train_list'] = json.loads(file.read())

    # Convert the original scene names to the preprocessed names.
    train_options['train_list'] = [file[17:32] + '_' + file[77:80] +
                                   '_prep.nc' for file in train_options['train_list']]

    # # Select a random number of validation scenes with the same seed. Feel free to change the seed.et
    # # np.random.seed(0)
    # train_options['validate_list'] = np.random.choice(np.array(
    #     train_options['train_list']), size=train_options['num_val_scenes'], replace=False)

    # load validation list
    with open(train_options['path_to_env'] + train_options['val_path']) as file:
        train_options['validate_list'] = json.loads(file.read())
    # Convert the original scene names to the preprocessed names.
    train_options['validate_list'] = [file[17:32] + '_' + file[77:80] +
                                      '_prep.nc' for file in train_options['validate_list']]

    # from icecream import ic
    # ic(train_options['validate_list'])
    # Remove the validation scenes from the train list.
    train_options['train_list'] = [scene for scene in train_options['train_list']
                                   if scene not in train_options['validate_list']]
    print('Options initialised')


def create_dataloaders(train_options):
    '''
    Create train and validation dataloader based on the train and validation list inside train_options.

    '''
    # Custom dataset and dataloader.
    dataset = AI4ArcticChallengeDataset(
        files=train_options['train_list'], options=train_options)

    dataloader_train = torch.utils.data.DataLoader(
        dataset, batch_size=None, shuffle=True, num_workers=train_options['num_workers'], pin_memory=True)
    # - Setup of the validation dataset/dataloader. The same is used for model testing in 'test_upload.ipynb'.

    dataset_val = AI4ArcticChallengeTestDataset(
        options=train_options, files=train_options['validate_list'], mode='train_val')

    dataloader_val = torch.utils.data.DataLoader(
        dataset_val, batch_size=None, num_workers=train_options['num_workers_val'], shuffle=False)

    return dataloader_train, dataloader_val


def train(cfg, train_options, net, device, dataloader_train, dataloader_val, optimizer):
    '''
    Trains the model.

    '''
    best_combined_score = -np.Inf  # Best weighted model score.

    loss_functions = {chart: torch.nn.CrossEntropyLoss(ignore_index=train_options['class_fill_values'][chart])
                      for chart in train_options['charts']}

    print('Training...')
    # -- Training Loop -- #
    for epoch in tqdm(iterable=range(train_options['epochs'])):
        # gc.collect()  # Collect garbage to free memory.
        train_loss_sum = torch.tensor([0.])  # To sum the training batch losses during the epoch.
        val_loss_sum = torch.tensor([0.])  # To sum the validation batch losses during the epoch.
        net.train()  # Set network to evaluation mode.

        # Loops though batches in queue.
        for i, (batch_x, batch_y) in enumerate(tqdm(iterable=dataloader_train, total=train_options['epoch_len'], colour='red')):
            # torch.cuda.empty_cache()  # Empties the GPU cache freeing up memory.
            train_loss_batch = 0  # Reset from previous batch.

            # - Transfer to device.
            batch_x = batch_x.to(device, non_blocking=True)

            # - Mixed precision training. (Saving memory)
            with torch.cuda.amp.autocast():
                # - Forward pass.
                output = net(batch_x)
                # breakpoint()
                # - Calculate loss.
                for chart in train_options['charts']:
                    train_loss_batch += loss_functions[chart](
                        input=output[chart], target=batch_y[chart].to(device))

            # - Reset gradients from previous pass.
            optimizer.zero_grad()

            # - Backward pass.
            train_loss_batch.backward()

            # - Optimizer step
            optimizer.step()

            # - Add batch loss.
            train_loss_sum += train_loss_batch.detach().item()

            # - Average loss for displaying
            train_loss_epoch = torch.true_divide(train_loss_sum, i + 1).detach().item()
            print('\rMean training loss: ' + f'{train_loss_epoch:.3f}', end='\r')
            # del output, batch_x, batch_y # Free memory.
        # del loss_sum

        # -- Validation Loop -- #
        # For printing after the validation loop.

        # - Stores the output and the reference pixels to calculate the scores after inference on all the scenes.
        outputs_flat = {chart: np.array([]) for chart in train_options['charts']}
        inf_ys_flat = {chart: np.array([]) for chart in train_options['charts']}

        net.eval()  # Set network to evaluation mode.
        print('Validating...')
        # - Loops though scenes in queue.
<<<<<<< HEAD
        for i, (inf_x, inf_y, masks, name, original_size) in enumerate(tqdm(iterable=dataloader_val, total=len(train_options['validate_list']), colour='green')):
=======
        for inf_x, inf_y, masks, name, original_size in tqdm(iterable=dataloader_val,
                                                             total=len(train_options['validate_list']), colour='green'):
>>>>>>> 9120eaf1
            torch.cuda.empty_cache()
            # Reset from previous batch.
            val_loss_batch = 0
            # - Ensures that no gradients are calculated, which otherwise take up a lot of space on the GPU.
            with torch.no_grad(), torch.cuda.amp.autocast():
                inf_x = inf_x.to(device, non_blocking=True)
                output = net(inf_x)
                for chart in train_options['charts']:
                    val_loss_batch += loss_functions[chart](input=output[chart],
                                                            target=inf_y[chart].unsqueeze(0).long().to(device))

<<<<<<< HEAD
            # - Final output layer, and storing of non masked pixels.
            for chart in train_options['charts']:
                output[chart] = torch.argmax(
                    output[chart], dim=1).squeeze().cpu().numpy()
                outputs_flat[chart] = np.append(
                    outputs_flat[chart], output[chart][~masks[chart]])
                inf_ys_flat[chart] = np.append(
                    inf_ys_flat[chart], inf_y[chart][~masks[chart]].numpy())

            # - Add batch loss.
            val_loss_sum += val_loss_batch.detach().item()

            # - Average loss for displaying
            val_loss_epoch = torch.true_divide(val_loss_sum, i + 1).detach().item()

        # - Compute the relevant scores.
        print('Computing Metrics on Val dataset')
        combined_score, scores = compute_metrics(true=inf_ys_flat, pred=outputs_flat, charts=train_options['charts'],
                                                 metrics=train_options['chart_metric'])

        print("")
        print(f"Epoch {epoch} score:")
=======
                # - Final output layer, and storing of non masked pixels.
                for chart in train_options['charts']:
                    output[chart] = torch.argmax(
                        output[chart], dim=1).squeeze()
                    outputs_flat[chart] = output[chart][~masks[chart]]
                    inf_ys_flat[chart] = inf_y[chart][~masks[chart]].to(device, non_blocking=True)

                # - Compute the relevant scores.
                print('Computing Metrics on Val dataset')
                combined_score, scores = compute_metrics(true=inf_ys_flat, pred=outputs_flat, charts=train_options['charts'],
                                                         metrics=train_options['chart_metric'], num_classes=train_options['n_classes'])
                print("")
                print(f"Epoch {epoch} score:")
>>>>>>> 9120eaf1

            for chart in train_options['charts']:
                print(f"{chart} {train_options['chart_metric'][chart]['func'].__name__}: {scores[chart]}%")

            # Log in wandb the SIC r2_metric, SOD f1_metric and FLOE f1_metric
            wandb.log({f"{chart} {train_options['chart_metric'][chart]['func'].__name__}": scores[chart]}, step=epoch)

        print(f"Combined score: {combined_score}%")
        print(f"Train Epoch Loss: {train_loss_epoch:.3f}")
        print(f"Validation Epoch Loss: {val_loss_epoch:.3f}")

        # Log combine score and epoch loss to wandb
        wandb.log({"Combined score": combined_score,
                   "Train Epoch Loss": train_loss_epoch,
                   "Validation Epoch Loss": val_loss_epoch}, step=epoch)

        # If the scores is better than the previous epoch, then save the model and rename the image to best_validation.

        if combined_score > best_combined_score:
            best_combined_score = combined_score

            # Log the best combine score, and the metrics that make that best combine score in summary in wandb.
            wandb.run.summary["Best Combined Score"] = best_combined_score
            for chart in train_options['charts']:
                wandb.run.summary[f"{chart} {train_options['chart_metric'][chart]['func'].__name__}"] = scores[chart]
            wandb.run.summary["Train Epoch Loss"] = train_loss_epoch

            # Save the best model in work_dirs
            model_path = save_best_model(cfg, train_options, net, optimizer, epoch)
            wandb.save(model_path)
    del inf_ys_flat, outputs_flat  # Free memory.
    return model_path


def main():
    args = parse_args()
    ic(args.config)
    cfg = Config.fromfile(args.config)
    train_options = cfg.train_options
    # Get options for variables, amsrenv grid, cropping and upsampling.
    train_options = get_variable_options(train_options)
    # cfg['experiment_name']=
    # cfg.env_dict = {}

    # set seed for everything
    seed = train_options['seed']
    random.seed(seed)
    os.environ['PYTHONHASHSEED'] = str(seed)
    np.random.seed(seed)
    torch.manual_seed(seed)
    torch.cuda.manual_seed(seed)
    torch.cuda.manual_seed_all(seed)
    # torch.backends.cudnn.deterministic = True
    # torch.backends.cudnn.benchmark = False
    # torch.backends.cudnn.enabled = True

    # To be used in test_upload.
    # get_ipython().run_line_magic('store', 'train_options')

    # work_dir is determined in this priority: CLI > segment in file > filename
    if args.work_dir is not None:
        # update configs according to CLI args if args.work_dir is not None
        cfg.work_dir = args.work_dir
    elif cfg.get('work_dir', None) is None:
        # use config filename as default work_dir if cfg.work_dir is None
        cfg.work_dir = osp.join('./work_dir',
                                osp.splitext(osp.basename(args.config))[0])\

    ic(cfg.work_dir)
    # create work_dir
    mkdir_or_exist(osp.abspath(cfg.work_dir))
    # dump config
    shutil.copy(args.config, osp.join(cfg.work_dir, osp.basename(args.config)))
    # ### CUDA / GPU Setup
    # Get GPU resources.
    if torch.cuda.is_available():
        print(colour_str('GPU available!', 'green'))
        print('Total number of available devices: ',
              colour_str(torch.cuda.device_count(), 'orange'))
        device = torch.device(f"cuda:{train_options['gpu_id']}")

    else:
        print(colour_str('GPU not available.', 'red'))
        device = torch.device('cpu')
    print('GPU setup completed!')

    net = UNet(options=train_options).to(device)
    # net = UNet_sep_dec(options=train_options).to(device)

<<<<<<< HEAD
    optimizer = torch.optim.Adam(list(net.parameters()), lr=train_options['lr'])
    # optimizer = torch.optim.AdamW(list(net.parameters()), lr=train_options['lr'])
    
=======
    # optimizer = torch.optim.Adam(list(net.parameters()), lr=train_options['lr'])
    optimizer = torch.optim.AdamW(list(net.parameters()), lr=train_options['lr'])

>>>>>>> 9120eaf1
    # generate wandb run id, to be used to link the run with test_upload
    id = wandb.util.generate_id()
    # subprocess.run(['export'])

    # cfg.env_dict['WANDB_RUN_ID'] = id
    # cfg.env_dict['RESUME'] = 'allow'

    # os.environ['WANDB_RUN_ID'] = id
    # os.environ['RESUME'] = 'allow'

    # This sets up the 'device' variable containing GPU information, and the custom dataset and dataloader.
    with wandb.init(name=osp.splitext(osp.basename(args.config))[0], project=args.wandb_project,
                    entity="ai4arctic", config=train_options, id=id, resume="allow"):

        # Define the metrics and make them such that they are not added to the summary
        wandb.define_metric("Train Epoch Loss", summary="none")
        wandb.define_metric("Validation Epoch Loss", summary="none")
        wandb.define_metric("Combined score", summary="none")
        wandb.define_metric("SIC r2_metric", summary="none")
        wandb.define_metric("SOD f1_metric", summary="none")
        wandb.define_metric("FLOE f1_metric", summary="none")

        create_train_and_validation_scene_list(train_options)

        dataloader_train, dataloader_val = create_dataloaders(train_options)

        print('Data setup complete.')

        # ## Example of model training and validation loop
        # A simple model training loop following by a simple validation loop. Validation is carried out on full scenes,
        #  i.e. no cropping or stitching. If there is not enough space on the GPU, then try to do it on the cpu.
        #  This can be done by using 'net = net.cpu()'.

        checkpoint_path = train(cfg, train_options, net, device, dataloader_train, dataloader_val, optimizer)
        print('Training Complete')
        print('Testing...')
        test(False, net, checkpoint_path, device, cfg)
        test(True, net, checkpoint_path, device, cfg)
        print('Testing Complete')


if __name__ == '__main__':
    main()<|MERGE_RESOLUTION|>--- conflicted
+++ resolved
@@ -108,6 +108,7 @@
     # Remove the validation scenes from the train list.
     train_options['train_list'] = [scene for scene in train_options['train_list']
                                    if scene not in train_options['validate_list']]
+                                   if scene not in train_options['validate_list']]
     print('Options initialised')
 
 
@@ -197,12 +198,7 @@
         net.eval()  # Set network to evaluation mode.
         print('Validating...')
         # - Loops though scenes in queue.
-<<<<<<< HEAD
         for i, (inf_x, inf_y, masks, name, original_size) in enumerate(tqdm(iterable=dataloader_val, total=len(train_options['validate_list']), colour='green')):
-=======
-        for inf_x, inf_y, masks, name, original_size in tqdm(iterable=dataloader_val,
-                                                             total=len(train_options['validate_list']), colour='green'):
->>>>>>> 9120eaf1
             torch.cuda.empty_cache()
             # Reset from previous batch.
             val_loss_batch = 0
@@ -214,30 +210,6 @@
                     val_loss_batch += loss_functions[chart](input=output[chart],
                                                             target=inf_y[chart].unsqueeze(0).long().to(device))
 
-<<<<<<< HEAD
-            # - Final output layer, and storing of non masked pixels.
-            for chart in train_options['charts']:
-                output[chart] = torch.argmax(
-                    output[chart], dim=1).squeeze().cpu().numpy()
-                outputs_flat[chart] = np.append(
-                    outputs_flat[chart], output[chart][~masks[chart]])
-                inf_ys_flat[chart] = np.append(
-                    inf_ys_flat[chart], inf_y[chart][~masks[chart]].numpy())
-
-            # - Add batch loss.
-            val_loss_sum += val_loss_batch.detach().item()
-
-            # - Average loss for displaying
-            val_loss_epoch = torch.true_divide(val_loss_sum, i + 1).detach().item()
-
-        # - Compute the relevant scores.
-        print('Computing Metrics on Val dataset')
-        combined_score, scores = compute_metrics(true=inf_ys_flat, pred=outputs_flat, charts=train_options['charts'],
-                                                 metrics=train_options['chart_metric'])
-
-        print("")
-        print(f"Epoch {epoch} score:")
-=======
                 # - Final output layer, and storing of non masked pixels.
                 for chart in train_options['charts']:
                     output[chart] = torch.argmax(
@@ -245,13 +217,19 @@
                     outputs_flat[chart] = output[chart][~masks[chart]]
                     inf_ys_flat[chart] = inf_y[chart][~masks[chart]].to(device, non_blocking=True)
 
-                # - Compute the relevant scores.
-                print('Computing Metrics on Val dataset')
-                combined_score, scores = compute_metrics(true=inf_ys_flat, pred=outputs_flat, charts=train_options['charts'],
-                                                         metrics=train_options['chart_metric'], num_classes=train_options['n_classes'])
-                print("")
-                print(f"Epoch {epoch} score:")
->>>>>>> 9120eaf1
+            # - Add batch loss.
+            val_loss_sum += val_loss_batch.detach().item()
+
+            # - Average loss for displaying
+            val_loss_epoch = torch.true_divide(val_loss_sum, i + 1).detach().item()
+
+        # - Compute the relevant scores.
+        print('Computing Metrics on Val dataset')
+        combined_score, scores = compute_metrics(true=inf_ys_flat, pred=outputs_flat, charts=train_options['charts'],
+                                                 metrics=train_options['chart_metric'])
+
+        print("")
+        print(f"Epoch {epoch} score:")
 
             for chart in train_options['charts']:
                 print(f"{chart} {train_options['chart_metric'][chart]['func'].__name__}: {scores[chart]}%")
@@ -341,15 +319,9 @@
     net = UNet(options=train_options).to(device)
     # net = UNet_sep_dec(options=train_options).to(device)
 
-<<<<<<< HEAD
     optimizer = torch.optim.Adam(list(net.parameters()), lr=train_options['lr'])
     # optimizer = torch.optim.AdamW(list(net.parameters()), lr=train_options['lr'])
     
-=======
-    # optimizer = torch.optim.Adam(list(net.parameters()), lr=train_options['lr'])
-    optimizer = torch.optim.AdamW(list(net.parameters()), lr=train_options['lr'])
-
->>>>>>> 9120eaf1
     # generate wandb run id, to be used to link the run with test_upload
     id = wandb.util.generate_id()
     # subprocess.run(['export'])
