--- conflicted
+++ resolved
@@ -206,13 +206,8 @@
         net.eval()  # Set network to evaluation mode.
         print('Validating...')
         # - Loops though scenes in queue.
-<<<<<<< HEAD
         for i, (inf_x, inf_y, masks, name) in enumerate(tqdm(iterable=dataloader_val,
                                               total=len(train_options['validate_list']), colour='green')):
-=======
-        for inf_x, inf_y, masks, name, original_size in tqdm(iterable=dataloader_val,
-                                              total=len(train_options['validate_list']), colour='green'):
->>>>>>> 3ac22413
             torch.cuda.empty_cache()
             # Reset from previous batch.
             val_loss_batch = 0
