--- conflicted
+++ resolved
@@ -355,10 +355,7 @@
         print('Testing...')
         test(net, checkpoint_path, device, cfg)
         print('Testing Complete')
-<<<<<<< HEAD
-
-=======
->>>>>>> d035c4a4
+
 
 
 if __name__ == '__main__':
