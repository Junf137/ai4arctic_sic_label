__author__ = "Muhammed Patel"
__contributor__ = "Xinwwei chen, Fernando Pena Cantu,Javier Turnes, Eddie Park"
__copyright__ = ["university of waterloo"]
__contact__ = ["m32patel@uwaterloo.ca", "xinweic@uwaterloo.ca"]
__version__ = "1.0.0"
__date__ = "2024-04-05"

import argparse
import json
import random
import os
import os.path as osp
import shutil
from icecream import ic
import pathlib
import warnings

import numpy as np
import torch
from mmengine import Config, mkdir_or_exist
from tqdm import tqdm  # Progress bar

import wandb

# Functions to calculate metrics and show the relevant chart colorbar.
from functions import (
    compute_metrics,
    save_best_model,
    load_model,
    slide_inference,
    batched_slide_inference,
    water_edge_metric,
    class_decider,
    create_train_validation_and_test_scene_list,
    get_scheduler,
    get_optimizer,
    get_loss,
    get_model,
    seed_worker,
    r2_metric,
    create_edge_cent_flat,
)

# Load costume loss function
from losses import WaterConsistencyLoss, WeightedMSELoss

# Custom dataloaders for regular training and validation.
from loaders import get_variable_options, AI4ArcticChallengeDataset, AI4ArcticChallengeTestDataset

#  get_variable_options

# -- Built-in modules -- #
from utils import colour_str
from test_upload_function import test


def parse_args():
    parser = argparse.ArgumentParser(description="Train Default U-NET segmenter")

    # Mandatory arguments
    parser.add_argument("config", type=pathlib.Path, help="train config file path")
    parser.add_argument("--wandb-project", required=True, help="Name of wandb project")
    parser.add_argument("--work-dir", help="the dir to save logs and models")
    parser.add_argument("--seed", default=None, help="the seed to use, if not provided, seed from config file will be taken")
    group = parser.add_mutually_exclusive_group()
    group.add_argument(
        "--resume-from",
        type=pathlib.Path,
        default=None,
        help="Resume Training from checkpoint, it will use the optimizer and scheduler defined on checkpoint",
    )
    group.add_argument(
        "--finetune-from", type=pathlib.Path, default=None, help="Start new training using the weights from checkpoint"
    )

    args = parser.parse_args()

    return args


def train(cfg, train_options, net, device, dataloader_train, dataloader_val, optimizer, scheduler, start_epoch=0):
    """
    Trains the model.
    """
    best_combined_score = -np.Inf  # Best weighted model score.
    patience = train_options["patience"]  # Number of epochs to wait before early stopping.
    patience_counter = 0  # Counter for early stopping.

    loss_ce_functions = {
        chart: get_loss(train_options["chart_loss"][chart]["type"], chart=chart, **train_options["chart_loss"][chart])
        for chart in train_options["charts"]
    }
    weighted_mse_loss = WeightedMSELoss()

    # -- Training Loop -- #
    for epoch in tqdm(iterable=range(start_epoch, train_options["epochs"]), desc="Training"):

        train_loss_sum = torch.tensor([0.0])  # To sum the training batch losses during the epoch.

        val_loss_sum = torch.tensor([0.0])  # To sum the validation batch losses during the epoch.

        net.train()  # Set network to evaluation mode.

        # Loops though batches in queue.
        for i, (batch_x, batch_y, sic_weight_map) in enumerate(
            tqdm(iterable=dataloader_train, total=train_options["epoch_len"], colour="red", desc="Batch")
        ):
            train_loss_batch = torch.tensor([0.0]).to(device)  # Reset from previous batch.

            # - Transfer to device.
            batch_x = batch_x.to(device, non_blocking=True)
            batch_y = {chart: batch_y[chart].to(device, torch.long, non_blocking=True) for chart in train_options["charts"]}

            # - Mixed precision training. (Saving memory)
            with torch.amp.autocast(device_type=device.type):
                # - Forward pass.
                output = net(batch_x)

                # - Calculate loss.
                for chart, weight in zip(train_options["charts"], train_options["task_weights"]):

                    # only calculate loss when there is at least a valid target value
                    if (batch_y[chart] != train_options["class_fill_values"][chart]).any():
<<<<<<< HEAD

                        if chart == "SIC" and train_options["sic_weight_map"]["train"]:
                            train_loss_batch += weight * weighted_mse_loss(
                                output[chart].squeeze(), batch_y[chart].to(device), sic_weight_map.to(device)
                            )
                        else:
                            train_loss_batch += weight * loss_ce_functions[chart](output[chart], batch_y[chart].to(device))
=======
                        train_loss_batch += weight * loss_ce_functions[chart](output[chart], batch_y[chart])
>>>>>>> 252955d5

            # - Reset gradients from previous pass.
            optimizer.zero_grad()

            # - Backward pass.
            train_loss_batch.backward()

            # - Optimizer step
            optimizer.step()

            # - Scheduler step
            scheduler.step()

            # - Add batch loss.
            train_loss_sum += train_loss_batch.detach().item()

        # - Average loss for displaying
        train_loss_epoch = torch.true_divide(train_loss_sum, i + 1).detach().item()

        # -- Validation Loop -- #
        # - Stores the output and the reference pixels to calculate the scores after inference on all the scenes.
        outputs_flat = {chart: torch.Tensor().to(device) for chart in train_options["charts"]}
        inf_ys_flat = {chart: torch.Tensor().to(device) for chart in train_options["charts"]}

        sic_cent_flat = torch.Tensor().to(device)
        inf_y_sic_cent_flat = torch.Tensor().to(device)
        sic_edge_flat = torch.Tensor().to(device)
        inf_y_sic_edge_flat = torch.Tensor().to(device)

        net.eval()  # Set network to evaluation mode.

        # - Loops though scenes in queue.
        for i, (inf_x, inf_y, sic_weight_map, cfv_masks, name, original_size) in enumerate(
            tqdm(iterable=dataloader_val, total=len(train_options["validate_list"]), colour="green", desc="Validation")
        ):
            torch.cuda.empty_cache()

            val_loss_batch = torch.tensor([0.0]).to(device)

            # - Transfer to device.
            inf_x = inf_x.to(device, non_blocking=True)
            inf_y = {chart: inf_y[chart].to(device, torch.long, non_blocking=True) for chart in train_options["charts"]}

            # - Ensures that no gradients are calculated, which otherwise take up a lot of space on the GPU.
            with torch.no_grad(), torch.amp.autocast(device_type=device.type):
                if train_options["model_selection"] == "swin":
                    output = slide_inference(inf_x, net, train_options, "val")
                else:
                    output = net(inf_x)

                for chart, weight in zip(train_options["charts"], train_options["task_weights"]):

                    # only calculate loss when there is at least a valid target value
                    if (inf_y[chart] != train_options["class_fill_values"][chart]).any():
<<<<<<< HEAD

                        if chart == "SIC" and train_options["sic_weight_map"]["val"]:
                            val_loss_batch += weight * weighted_mse_loss(
                                output[chart].squeeze(), inf_y[chart].to(device), sic_weight_map.to(device)
                            )
                        else:
                            val_loss_batch += weight * loss_ce_functions[chart](
                                output[chart], inf_y[chart].unsqueeze(0).long().to(device)
                            )
=======
                        val_loss_batch += weight * loss_ce_functions[chart](output[chart], inf_y[chart].unsqueeze(0))
>>>>>>> 252955d5

            # - Final output layer, and storing of non masked pixels.
            for chart in train_options["charts"]:
                output[chart] = class_decider(output[chart], train_options, chart)
                outputs_flat[chart] = torch.cat((outputs_flat[chart], output[chart][~cfv_masks[chart]]))
                inf_ys_flat[chart] = torch.cat((inf_ys_flat[chart], inf_y[chart][~cfv_masks[chart]]))

            # - Store SIC center and edge pixels for r2_metric
            _sic_cent_flat, _inf_y_sic_cent_flat, _sic_edge_flat, _inf_y_sic_edge_flat = create_edge_cent_flat(
                edge_weights=train_options["sic_weight_map"]["edge_weights"],
                sic_weight_map=sic_weight_map,
                output=output,
                inf_y=inf_y,
                chart="SIC",
            )
            sic_cent_flat = torch.cat((sic_cent_flat, _sic_cent_flat.to(device, non_blocking=True)))
            inf_y_sic_cent_flat = torch.cat((inf_y_sic_cent_flat, _inf_y_sic_cent_flat.to(device, non_blocking=True)))
            sic_edge_flat = torch.cat((sic_edge_flat, _sic_edge_flat.to(device, non_blocking=True)))
            inf_y_sic_edge_flat = torch.cat((inf_y_sic_edge_flat, _inf_y_sic_edge_flat.to(device, non_blocking=True)))

            # - Add batch loss.
            val_loss_sum += val_loss_batch.detach().item()

        # - Average loss for displaying
        val_loss_epoch = torch.true_divide(val_loss_sum, i + 1).detach().item()

        # - Compute the relevant scores.
        combined_score, scores = compute_metrics(
            true=inf_ys_flat,
            pred=outputs_flat,
            charts=train_options["charts"],
            metrics=train_options["chart_metric"],
            num_classes=train_options["n_classes"],
        )

        sic_cent_r2 = (
            torch.round(r2_metric(inf_y_sic_cent_flat, sic_cent_flat) * 100, decimals=3)
            if sic_cent_flat.numel() > 0
            else torch.tensor(0.0, device=device)
        )
        sic_edge_r2 = (
            torch.round(r2_metric(inf_y_sic_edge_flat, sic_edge_flat) * 100, decimals=3)
            if sic_edge_flat.numel() > 0
            else torch.tensor(0.0, device=device)
        )

        if train_options["compute_classwise_f1score"]:
            from functions import compute_classwise_f1score

            # dictionary key = chart, value = tensor; e.g  key = SOD, value = tensor([0, 0.2, 0.4, 0.2, 0.1])
            classwise_scores = compute_classwise_f1score(
                true=inf_ys_flat, pred=outputs_flat, charts=train_options["charts"], num_classes=train_options["n_classes"]
            )
        print("")
        print(f"Epoch {epoch} score:")

        for chart in train_options["charts"]:
            print(f"{chart} {train_options['chart_metric'][chart]['func'].__name__}: {scores[chart]}%")

            # Log in wandb the SIC r2_metric, SOD f1_metric and FLOE f1_metric
            wandb.log({f"{chart} {train_options['chart_metric'][chart]['func'].__name__}": scores[chart]}, step=epoch)

            # if classwise_f1score is True,
            if train_options["compute_classwise_f1score"]:
                for index, class_score in enumerate(classwise_scores[chart]):
                    wandb.log({f"{chart}/Class: {index}": class_score.item()}, step=epoch)
                print(f"{chart} F1 score:", classwise_scores[chart])

        print(f"Combined score: {combined_score}%")
        print(f"Train Epoch Loss: {train_loss_epoch:.3f}")
        print(f"Validation Epoch Loss: {val_loss_epoch:.3f}")
        print(f"SIC Center R2: {sic_cent_r2}%")
        print(f"SIC Edge R2: {sic_edge_r2}%")

        # Log combine score and epoch loss to wandb
        wandb.log(
            {
                "Combined score": combined_score,
                "Train Epoch Loss": train_loss_epoch,
                "Validation Epoch Loss": val_loss_epoch,
                "SIC Center R2": sic_cent_r2,
                "SIC Edge R2": sic_edge_r2,
                "Learning Rate": optimizer.param_groups[0]["lr"],
            },
            step=epoch,
        )

        # If the scores is better than the previous epoch, then save the model
        if combined_score > best_combined_score:
            best_combined_score = combined_score

            # Log the best combine score, and the metrics that make that best combine score in summary in wandb.
            wandb.run.summary[f"While training/Best Combined Score"] = best_combined_score
            for chart in train_options["charts"]:
                wandb.run.summary[f"While training/{chart} {train_options['chart_metric'][chart]['func'].__name__}"] = scores[
                    chart
                ]
            wandb.run.summary[f"While training/Train Epoch Loss"] = train_loss_epoch
            wandb.run.summary[f"While training/SIC Center R2"] = sic_cent_r2
            wandb.run.summary[f"While training/SIC Edge R2"] = sic_edge_r2
            wandb.run.summary[f"while training/Best Epoch"] = epoch

            # Save the best model in work_dirs
            model_path = save_best_model(cfg, train_options, net, optimizer, scheduler, epoch)

            wandb.save(model_path)

            patience_counter = 0
        else:
            patience_counter += 1

        # Early stopping
        if (patience != 0) and patience_counter >= patience:
            print(f"Early stopping at epoch {epoch}")
            break

    return model_path


def create_dataloaders(train_options):
    """
    Create train and validation dataloader based on the train and validation list inside train_options.
    """

    # Custom dataset and dataloader.
    dataset = AI4ArcticChallengeDataset(options=train_options, files=train_options["train_list"], do_transform=True)
    dataloader_train = torch.utils.data.DataLoader(
        dataset,
        batch_size=None,
        shuffle=True,
        num_workers=train_options["num_workers"],
        pin_memory=True,
        worker_init_fn=seed_worker,
        generator=torch.Generator().manual_seed(torch.initial_seed()),
    )

    # Setup of the validation dataset/dataloader. The same is used for model testing in 'test_upload.ipynb'.
    dataset_val = AI4ArcticChallengeTestDataset(options=train_options, files=train_options["validate_list"], mode="train")
    dataloader_val = torch.utils.data.DataLoader(
        dataset_val,
        batch_size=None,
        num_workers=train_options["num_workers_val"],
        shuffle=False,
        worker_init_fn=seed_worker,
        generator=torch.Generator().manual_seed(torch.initial_seed()),
    )

    return dataloader_train, dataloader_val


def main():
    args = parse_args()
    ic(args.config)

    cfg = Config.fromfile(args.config)

    train_options = cfg.train_options
    # Get options for variables, amsrenv grid, cropping and upsampling.
    train_options = get_variable_options(train_options)

    # generate wandb run wandb_id, to be used to link the run with test_upload
    wandb_id = wandb.util.generate_id()

    # Seed handling: Prioritize CLI seed, then config seed if not -1
    seed = None
    if args.seed is not None:
        seed = int(args.seed)
    elif train_options.get("seed", -1) != -1:
        seed = train_options["seed"]

    if seed is not None:
        random.seed(seed)
        os.environ["PYTHONHASHSEED"] = str(seed)
        np.random.seed(seed)
        torch.manual_seed(seed)
        torch.cuda.manual_seed(seed)
        torch.cuda.manual_seed_all(seed)

        if train_options["deterministic"]:
            # Set deterministic algorithms for cudnn
            torch.backends.cudnn.deterministic = True
            torch.backends.cudnn.benchmark = False
            torch.backends.cudnn.enabled = True

            # Set deterministic algorithms for torch
            torch.use_deterministic_algorithms(True, warn_only=True)

        print(f"Seed: {seed}")
    else:
        print("Random Seed Chosen")

    # work_dir is determined in this priority: CLI > segment in file > filename
    if args.work_dir is not None:
        cfg.work_dir = args.work_dir
    elif cfg.get("work_dir", None) is None:
        cfg.work_dir = osp.join("./work_dir", osp.splitext(osp.basename(args.config))[0])

    # Append run ID for cross-validation runs
    if train_options["cross_val_run"]:
        cfg.work_dir = osp.join(cfg.work_dir, wandb_id)

    ic(osp.abspath(cfg.work_dir))
    mkdir_or_exist(osp.abspath(cfg.work_dir))
    shutil.copy(args.config, osp.join(cfg.work_dir, osp.basename(args.config)))

    # Setup device with GPU/CPU detection and print detailed device info
    if torch.cuda.is_available():
        # Get GPU information
        device = torch.device(f"cuda:{train_options.get('gpu_id', 0)}")

        # Print GPU information
        print(colour_str(f"\n[GPU Information]", "blue"))
        print(colour_str(f"Device: {torch.cuda.get_device_name(device)}", "blue"))
        print(colour_str(f"CUDA Version: {torch.version.cuda}", "blue"))
        print(colour_str(f"Compute Capability: {torch.cuda.get_device_capability(device)}", "blue"))
        print(colour_str(f"Total Memory: {torch.cuda.get_device_properties(device).total_memory/1e9:.2f} GB", "blue"))

        # Compilation warning
        if train_options.get("compile_model", False):
            device_cap = torch.cuda.get_device_capability(device)
            if device_cap not in ((7, 0), (8, 0), (9, 0)):
                warnings.warn(colour_str(f"Compilation may not be optimal on {device_cap} compute capability", "red"))
    else:
        # Fallback to CPU
        device = torch.device("cpu")
        print(colour_str(f"\n[CPU Information]", "blue"))
        print(colour_str(f"Available Cores: {os.cpu_count()}", "blue"))

    print(colour_str(f"Device setup completed: {device}", "blue"))

    net = get_model(train_options, device)
    if train_options["compile_model"]:
        net = torch.compile(net)

    optimizer = get_optimizer(train_options, net)
    scheduler = get_scheduler(train_options, optimizer)

    epoch_start = 0
    if args.resume_from:
        print(colour_str(f"Resuming work from {args.resume_from}", "green"))
        epoch_start = load_model(net, args.resume_from, optimizer, scheduler)
    elif args.finetune_from:
        print(colour_str(f"Finetune model from {args.finetune_from}", "green"))
        _ = load_model(net, args.finetune_from)

    # WandB initialization
    config_basename = osp.splitext(osp.basename(args.config))[0]
    wandb_name = f"{config_basename}-{wandb_id}" if train_options["cross_val_run"] else config_basename
    wandb_group = config_basename if train_options["cross_val_run"] else None
    wandb.init(
        name=wandb_name,
        project=args.wandb_project,
        entity="junf-default",
        config=train_options,
        id=wandb_id,
        group=wandb_group,
        resume="allow",
    )

    # Define the metrics and make them such that they are not added to the summary
    wandb.define_metric("Train Epoch Loss", summary="none")
    wandb.define_metric("Train Cross Entropy Epoch Loss", summary="none")
    wandb.define_metric("Train Water Consistency Epoch Loss", summary="none")
    wandb.define_metric("Validation Epoch Loss", summary="none")
    wandb.define_metric("Validation Cross Entropy Epoch Loss", summary="none")
    wandb.define_metric("Validation Water Consistency Epoch Loss", summary="none")
    wandb.define_metric("Combined score", summary="none")
    wandb.define_metric("SIC r2_metric", summary="none")
    wandb.define_metric("SIC Center R2", summary="none")
    wandb.define_metric("SIC Edge R2", summary="none")
    wandb.define_metric("SOD f1_metric", summary="none")
    wandb.define_metric("FLOE f1_metric", summary="none")
    wandb.define_metric("Water Consistency Accuracy", summary="none")
    wandb.define_metric("Learning Rate", summary="none")
    if train_options["compute_classwise_f1score"]:
        for chart in train_options["charts"]:
            for index in range(train_options["n_classes"][chart]):
                wandb.define_metric(f"{chart}/Class: {index}", summary="none")

    wandb.save(str(args.config))
    print(colour_str("Save Config File", "green"))

    # Create the train, validation and test scene list
    create_train_validation_and_test_scene_list(train_options)

    # Create dataloaders
    dataloader_train, dataloader_val = create_dataloaders(train_options)

    # Update Config
    wandb.config["validate_list"] = train_options["validate_list"]

    print("Starting Training")
    checkpoint_path = train(cfg, train_options, net, device, dataloader_train, dataloader_val, optimizer, scheduler, epoch_start)

    print("Staring Validation with best model")
    # this is for valset 1 visualization along with gt
    test("val", net, checkpoint_path, device, cfg.deepcopy(), train_options["validate_list"], "Cross Validation")

    print("Starting testing with best model")
    # this is for test path along with gt after the gt has been released
    test("test", net, checkpoint_path, device, cfg.deepcopy(), train_options["test_list"], "Test")

    # finish the wandb run
    wandb.finish()


if __name__ == "__main__":
    main()<|MERGE_RESOLUTION|>--- conflicted
+++ resolved
@@ -110,6 +110,7 @@
             # - Transfer to device.
             batch_x = batch_x.to(device, non_blocking=True)
             batch_y = {chart: batch_y[chart].to(device, torch.long, non_blocking=True) for chart in train_options["charts"]}
+            sic_weight_map = sic_weight_map.to(device, non_blocking=True)
 
             # - Mixed precision training. (Saving memory)
             with torch.amp.autocast(device_type=device.type):
@@ -121,17 +122,13 @@
 
                     # only calculate loss when there is at least a valid target value
                     if (batch_y[chart] != train_options["class_fill_values"][chart]).any():
-<<<<<<< HEAD
 
                         if chart == "SIC" and train_options["sic_weight_map"]["train"]:
                             train_loss_batch += weight * weighted_mse_loss(
-                                output[chart].squeeze(), batch_y[chart].to(device), sic_weight_map.to(device)
+                                output[chart].squeeze(), batch_y[chart], sic_weight_map
                             )
                         else:
-                            train_loss_batch += weight * loss_ce_functions[chart](output[chart], batch_y[chart].to(device))
-=======
-                        train_loss_batch += weight * loss_ce_functions[chart](output[chart], batch_y[chart])
->>>>>>> 252955d5
+                            train_loss_batch += weight * loss_ce_functions[chart](output[chart], batch_y[chart])
 
             # - Reset gradients from previous pass.
             optimizer.zero_grad()
@@ -174,6 +171,7 @@
             # - Transfer to device.
             inf_x = inf_x.to(device, non_blocking=True)
             inf_y = {chart: inf_y[chart].to(device, torch.long, non_blocking=True) for chart in train_options["charts"]}
+            sic_weight_map = sic_weight_map.to(device, non_blocking=True)
 
             # - Ensures that no gradients are calculated, which otherwise take up a lot of space on the GPU.
             with torch.no_grad(), torch.amp.autocast(device_type=device.type):
@@ -186,19 +184,11 @@
 
                     # only calculate loss when there is at least a valid target value
                     if (inf_y[chart] != train_options["class_fill_values"][chart]).any():
-<<<<<<< HEAD
 
                         if chart == "SIC" and train_options["sic_weight_map"]["val"]:
-                            val_loss_batch += weight * weighted_mse_loss(
-                                output[chart].squeeze(), inf_y[chart].to(device), sic_weight_map.to(device)
-                            )
+                            val_loss_batch += weight * weighted_mse_loss(output[chart].squeeze(), inf_y[chart], sic_weight_map)
                         else:
-                            val_loss_batch += weight * loss_ce_functions[chart](
-                                output[chart], inf_y[chart].unsqueeze(0).long().to(device)
-                            )
-=======
-                        val_loss_batch += weight * loss_ce_functions[chart](output[chart], inf_y[chart].unsqueeze(0))
->>>>>>> 252955d5
+                            val_loss_batch += weight * loss_ce_functions[chart](output[chart], inf_y[chart].unsqueeze(0))
 
             # - Final output layer, and storing of non masked pixels.
             for chart in train_options["charts"]:
