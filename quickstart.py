--- conflicted
+++ resolved
@@ -101,13 +101,8 @@
 
         net.train()  # Set network to training mode.
 
-<<<<<<< HEAD
-        # Loops though batches in queue.
+        # Loops through batches in queue.
         for i, (batch_x, batch_y, sic_weight_map) in enumerate(
-=======
-        # Loops through batches in queue.
-        for i, (batch_x, batch_y) in enumerate(
->>>>>>> 16c76a9c
             tqdm(iterable=dataloader_train, total=train_options["epoch_len"], colour="red", desc="Batch")
         ):
             train_loss_batch = torch.tensor([0.0]).to(device)  # Reset from previous batch.
@@ -126,8 +121,7 @@
                 for chart, weight in zip(train_options["charts"], train_options["task_weights"]):
 
                     # only calculate loss when there is at least a valid target value
-<<<<<<< HEAD
-                    if (batch_y[chart] != train_options["class_fill_values"][chart]).any():
+                    if (weight > 0) and (batch_y[chart] != train_options["class_fill_values"][chart]).any():
 
                         if chart == "SIC" and train_options["sic_weight_map"]["train"]:
                             train_loss_batch += weight * weighted_mse_loss(
@@ -135,10 +129,6 @@
                             )
                         else:
                             train_loss_batch += weight * loss_ce_functions[chart](output[chart], batch_y[chart])
-=======
-                    if (weight > 0) and (batch_y[chart] != train_options["class_fill_values"][chart]).any():
-                        train_loss_batch += weight * loss_ce_functions[chart](output[chart], batch_y[chart])
->>>>>>> 16c76a9c
 
             # - Reset gradients from previous pass.
             optimizer.zero_grad()
@@ -170,13 +160,8 @@
 
         net.eval()  # Set network to evaluation mode.
 
-<<<<<<< HEAD
-        # - Loops though scenes in queue.
+        # - Loops through scenes in queue.
         for i, (inf_x, inf_y, sic_weight_map, cfv_masks, name, original_size) in enumerate(
-=======
-        # - Loops through scenes in queue.
-        for i, (inf_x, inf_y, cfv_masks, name, original_size) in enumerate(
->>>>>>> 16c76a9c
             tqdm(iterable=dataloader_val, total=len(train_options["validate_list"]), colour="green", desc="Validation")
         ):
             torch.cuda.empty_cache()
@@ -198,17 +183,12 @@
                 for chart, weight in zip(train_options["charts"], train_options["task_weights"]):
 
                     # only calculate loss when there is at least a valid target value
-<<<<<<< HEAD
-                    if (inf_y[chart] != train_options["class_fill_values"][chart]).any():
+                    if (weight > 0) and (inf_y[chart] != train_options["class_fill_values"][chart]).any():
 
                         if chart == "SIC" and train_options["sic_weight_map"]["val"]:
                             val_loss_batch += weight * weighted_mse_loss(output[chart].squeeze(), inf_y[chart], sic_weight_map)
                         else:
                             val_loss_batch += weight * loss_ce_functions[chart](output[chart], inf_y[chart].unsqueeze(0))
-=======
-                    if (weight > 0) and (inf_y[chart] != train_options["class_fill_values"][chart]).any():
-                        val_loss_batch += weight * loss_ce_functions[chart](output[chart], inf_y[chart].unsqueeze(0))
->>>>>>> 16c76a9c
 
             # - Store outputs and targets.
             for chart in train_options["charts"]:
