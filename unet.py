#!/usr/bin/env python3
# -*- coding: utf-8 -*-

"""U-Net model."""

# -- File info -- #
__author__ = 'Andreas R. Stokholm'
__contributor__ = 'Andrzej S. Kucik'
__copyright__ = ['Technical University of Denmark', 'European Space Agency']
__contact__ = ['stokholm@space.dtu.dk', 'andrzej.kucik@esa.int']
__version__ = '0.3.0'
__date__ = '2022-09-20'


# -- Third-party modules -- #
import torch


class UNet(torch.nn.Module):
    """PyTorch U-Net Class. Uses unet_parts."""

    def __init__(self, options):
        super().__init__()

        self.input_block = DoubleConv(options, input_n=len(options['train_variables']),
                                      output_n=options['unet_conv_filters'][0])

        self.contract_blocks = torch.nn.ModuleList()
        for contract_n in range(1, len(options['unet_conv_filters'])):
            self.contract_blocks.append(
                ContractingBlock(options=options,
                                 input_n=options['unet_conv_filters'][contract_n - 1],
                                 output_n=options['unet_conv_filters'][contract_n]))
            # only used to contract input patch.

        self.bridge = ContractingBlock(
            options, input_n=options['unet_conv_filters'][-1], output_n=options['unet_conv_filters'][-1])

        self.expand_blocks = torch.nn.ModuleList()
        self.expand_blocks.append(
            ExpandingBlock(options=options, input_n=options['unet_conv_filters'][-1],
                           output_n=options['unet_conv_filters'][-1]))

        for expand_n in range(len(options['unet_conv_filters']), 1, -1):
            self.expand_blocks.append(ExpandingBlock(options=options,
                                                     input_n=options['unet_conv_filters'][expand_n - 1],
                                                     output_n=options['unet_conv_filters'][expand_n - 2]))

        self.sic_feature_map = FeatureMap(input_n=options['unet_conv_filters'][0], output_n=options['n_classes']['SIC'])
        self.sod_feature_map = FeatureMap(input_n=options['unet_conv_filters'][0], output_n=options['n_classes']['SOD'])
        self.floe_feature_map = FeatureMap(
            input_n=options['unet_conv_filters'][0], output_n=options['n_classes']['FLOE'])

    def forward(self, x):
        """Forward model pass."""
        x_contract = [self.input_block(x)]
        for contract_block in self.contract_blocks:
            x_contract.append(contract_block(x_contract[-1]))
        x_expand = self.bridge(x_contract[-1])
        up_idx = len(x_contract)
        for expand_block in self.expand_blocks:
            x_expand = expand_block(x_expand, x_contract[up_idx - 1])
            up_idx -= 1

        return {'SIC': self.sic_feature_map(x_expand),
                'SOD': self.sod_feature_map(x_expand),
                'FLOE': self.floe_feature_map(x_expand)}


class FeatureMap(torch.nn.Module):
    """Class to perform final 1D convolution before calculating cross entropy or using softmax."""

    def __init__(self, input_n, output_n):
        super(FeatureMap, self).__init__()

        self.feature_out = torch.nn.Conv2d(input_n, output_n, kernel_size=(1, 1), stride=(1, 1))

    def forward(self, x):
        """Pass x through final layer."""
        return self.feature_out(x)


class DoubleConv(torch.nn.Module):
    """Class to perform a double conv layer in the U-NET architecture. Used in unet_model.py."""

    def __init__(self, options, input_n, output_n):
        super(DoubleConv, self).__init__()

        self.double_conv = torch.nn.Sequential(
            torch.nn.Conv2d(in_channels=input_n,
                            out_channels=output_n,
                            kernel_size=options['conv_kernel_size'],
                            stride=options['conv_stride_rate'],
                            padding=options['conv_padding'],
                            padding_mode=options['conv_padding_style'],
                            bias=False),
            torch.nn.BatchNorm2d(output_n),
            torch.nn.ReLU(),
            torch.nn.Conv2d(in_channels=output_n,
                            out_channels=output_n,
                            kernel_size=options['conv_kernel_size'],
                            stride=options['conv_stride_rate'],
                            padding=options['conv_padding'],
                            padding_mode=options['conv_padding_style'],
                            bias=False),
            torch.nn.BatchNorm2d(output_n),
            torch.nn.ReLU()
        )

    def forward(self, x):
        """Pass x through the double conv layer."""
        x = self.double_conv(x)

        return x


class ContractingBlock(torch.nn.Module):
    """Class to perform downward pass in the U-Net."""

    def __init__(self, options, input_n, output_n):
        super(ContractingBlock, self).__init__()

        self.contract_block = torch.nn.MaxPool2d(kernel_size=(2, 2), stride=(2, 2))
        self.double_conv = DoubleConv(options, input_n, output_n)

    def forward(self, x):
        """Pass x through the downward layer."""
        x = self.contract_block(x)
        x = self.double_conv(x)
        return x


class ExpandingBlock(torch.nn.Module):
    """Class to perform upward layer in the U-Net."""

    def __init__(self, options, input_n, output_n):
        super(ExpandingBlock, self).__init__()

        self.padding_style = options['conv_padding_style']
        self.upsample = torch.nn.Upsample(scale_factor=2, mode='bilinear', align_corners=True)

        self.double_conv = DoubleConv(options, input_n=input_n + output_n, output_n=output_n)

    def forward(self, x, x_skip):
        """Pass x through the upward layer and concatenate with opposite layer."""
        x = self.upsample(x)

        # Insure that x and skip H and W dimensions match.
        x = expand_padding(x, x_skip, padding_style=self.padding_style)
        x = torch.cat([x, x_skip], dim=1)

        return self.double_conv(x)


def expand_padding(x, x_contract, padding_style: str = 'constant'):
    """
    Insure that x and x_skip H and W dimensions match.
    Parameters
    ----------
    x :
        Image tensor of shape (batch size, channels, height, width). Expanding path.
    x_contract :
        Image tensor of shape (batch size, channels, height, width) Contracting path.
        or torch.Size. Contracting path.
    padding_style : str
        Type of padding.

    Returns
    -------
    x : ndtensor
        Padded expanding path.
    """
    # Check whether x_contract is tensor or shape.
    if type(x_contract) == type(x):
        x_contract = x_contract.size()

    # Calculate necessary padding to retain patch size.
    pad_y = x_contract[2] - x.size()[2]
    pad_x = x_contract[3] - x.size()[3]

    if padding_style == 'zeros':
        padding_style = 'constant'

    x = torch.nn.functional.pad(x, [pad_x // 2, pad_x - pad_x // 2, pad_y // 2, pad_y - pad_y // 2], mode=padding_style)

    return x

<<<<<<< HEAD
=======
# Added by No@

>>>>>>> a3019032

class UNet_sep_dec(torch.nn.Module):
    """PyTorch U-Net Class. Uses unet_parts."""

    def __init__(self, options):
        super().__init__()

        self.input_block = DoubleConv(options, input_n=len(
            options['train_variables']), output_n=options['unet_conv_filters'][0])

        self.contract_blocks = torch.nn.ModuleList()
        for contract_n in range(1, len(options['unet_conv_filters'])):
            self.contract_blocks.append(
                ContractingBlock(options=options,
                                 input_n=options['unet_conv_filters'][contract_n - 1],
                                 output_n=options['unet_conv_filters'][contract_n]))  # only used to contract input patch.

        self.bridge = ContractingBlock(
            options, input_n=options['unet_conv_filters'][-1], output_n=options['unet_conv_filters'][-1])

        self.expand_blocks = torch.nn.ModuleList()
        self.expand_blocks.append(
            ExpandingBlock(options=options, input_n=options['unet_conv_filters'][-1], output_n=options['unet_conv_filters'][-1]))

        for expand_n in range(len(options['unet_conv_filters']), 1, -1):
            self.expand_blocks.append(ExpandingBlock(options=options,
                                                     input_n=options['unet_conv_filters'][expand_n - 1],
                                                     output_n=options['unet_conv_filters'][expand_n - 2]))

        self.sic_feature_map = FeatureMap(input_n=options['unet_conv_filters'][0], output_n=options['n_classes']['SIC'])
        self.sod_feature_map = FeatureMap(input_n=options['unet_conv_filters'][0], output_n=options['n_classes']['SOD'])
        self.floe_feature_map = FeatureMap(
            input_n=options['unet_conv_filters'][0], output_n=options['n_classes']['FLOE'])

    def Decoder(self, x_contract):

        x_expand = self.bridge(x_contract[-1])
        up_idx = len(x_contract)
        for expand_block in self.expand_blocks:
            x_expand = expand_block(x_expand, x_contract[up_idx - 1])
            up_idx -= 1

        return x_expand

    def forward(self, x):
        """Forward model pass."""
        x_contract = [self.input_block(x)]
        for contract_block in self.contract_blocks:
            x_contract.append(contract_block(x_contract[-1]))

        return {'SIC': self.sic_feature_map(self.Decoder(x_contract)),
                'SOD': self.sod_feature_map(self.Decoder(x_contract)),
                'FLOE': self.floe_feature_map(self.Decoder(x_contract))}

<<<<<<< HEAD
class Sep_feat_dif_stages(torch.nn.Module):
    """PyTorch U-Net Class. Uses unet_parts."""

    def __init__(self, options):
        super().__init__()

        self.stage = options['common_features_last_layer']
        self.drop = nn.Identity()
    
        if 'resnet' in options['backbone']:
            a = Resnet_backbone(options, len(options['train_variables']), drop_rate=0.1, output_stride=16)
            self.comm_feat = a.comm_feat
            self.ind_feat1 = a.ind_feat1
            self.ind_feat2 = a.ind_feat2
            self.ind_feat3 = a.ind_feat3
            self.drop      = a.drop
            count_stage    = a.count_stage

        else:   # unet
            self.comm_feat, self.ind_feat1, self.ind_feat2, self.ind_feat3 = [torch.nn.ModuleList() for i in range(4)]

            # input_block
            count_stage = 1
            if count_stage <= self.stage:
                self.comm_feat.append(  DoubleConv(options, input_n=len(options['train_variables']), output_n=options['unet_conv_filters'][0]))
            else:
                a, b, c =              [DoubleConv(options, input_n=len(options['train_variables']), output_n=options['unet_conv_filters'][0]) for i in range(3)]
                self.ind_feat1.append(a); self.ind_feat2.append(b); self.ind_feat3.append(c)

            # contract_blocks, only used to contract input patch
            for contract_n in range(1, len(options['unet_conv_filters'])):
                count_stage += 1
                if count_stage <= self.stage:
                    self.comm_feat.append(ContractingBlock(options=options, input_n=options['unet_conv_filters'][contract_n - 1],output_n=options['unet_conv_filters'][contract_n]))
                else:
                    a, b, c =            [ContractingBlock(options=options, input_n=options['unet_conv_filters'][contract_n - 1],output_n=options['unet_conv_filters'][contract_n]) for i in range(3)]
                    self.ind_feat1.append(a); self.ind_feat2.append(b); self.ind_feat3.append(c)

            # bridge
            count_stage += 1
            if count_stage <= self.stage:
                self.comm_feat.append(ContractingBlock(options, input_n=options['unet_conv_filters'][-1], output_n=options['unet_conv_filters'][-1]))
            else:
                a, b, c =            [ContractingBlock(options, input_n=options['unet_conv_filters'][-1], output_n=options['unet_conv_filters'][-1]) for i in range(3)]
                self.ind_feat1.append(a); self.ind_feat2.append(b); self.ind_feat3.append(c)

        # expand_blocks
        count_stage += 1
        if count_stage <= self.stage:
            self.comm_feat.append(ExpandingBlock(options=options, input_n=options['unet_conv_filters'][-1], output_n=options['unet_conv_filters'][-1]))
        else:
            a, b, c =            [ExpandingBlock(options=options, input_n=options['unet_conv_filters'][-1], output_n=options['unet_conv_filters'][-1]) for i in range(3)]
            self.ind_feat1.append(a); self.ind_feat2.append(b); self.ind_feat3.append(c)

        for expand_n in range(len(options['unet_conv_filters']), 1, -1):
            count_stage += 1
            if count_stage <= self.stage:
                self.comm_feat.append(ExpandingBlock(options=options, input_n=options['unet_conv_filters'][expand_n - 1], output_n=options['unet_conv_filters'][expand_n - 2]))
            else:
                a, b, c =            [ExpandingBlock(options=options, input_n=options['unet_conv_filters'][expand_n - 1], output_n=options['unet_conv_filters'][expand_n - 2]) for i in range(3)]
                self.ind_feat1.append(a); self.ind_feat2.append(b); self.ind_feat3.append(c)

        self.sic_feature_map = FeatureMap(input_n=options['unet_conv_filters'][0], output_n=options['n_classes']['SIC'])
        self.sod_feature_map = FeatureMap(input_n=options['unet_conv_filters'][0], output_n=options['n_classes']['SOD'])
        self.floe_feature_map = FeatureMap(input_n=options['unet_conv_filters'][0], output_n=options['n_classes']['FLOE'])
    
    def Independent(self, ind_feat, features, up_idx):

        for block in ind_feat:
            if not isinstance(block, ExpandingBlock):
                features.append(self.drop(block(features[-1])))
                up_idx += 1
            else:
                features.append(block(features[-1], features[up_idx - 1]))
                up_idx -= 1         

        return features[-1]

    def forward(self, x):
        """Forward model pass."""

        features = [x]
        up_idx = 0

        for block in self.comm_feat:
            if not isinstance(block, ExpandingBlock):
                features.append(self.drop(block(features[-1])))
                up_idx += 1
            else:
                features.append(block(features[-1], features[up_idx - 1]))
                up_idx -= 1
        
        return {'SIC' : self.sic_feature_map (self.Independent(self.ind_feat1, features[:], up_idx)),
                'SOD' : self.sod_feature_map (self.Independent(self.ind_feat2, features[:], up_idx)),
                'FLOE': self.floe_feature_map(self.Independent(self.ind_feat3, features[:], up_idx))}


from torchvision import models
from torch import nn
from torchvision.models.resnet import BasicBlock


class Resnet_backbone(torch.nn.Module):
    def __init__(self, options, in_chans, drop_rate, output_stride):
        super(Resnet_backbone, self).__init__()

        cnn_func = getattr(models, options['backbone'])
        self.enc = cnn_func()

        if options['backbone'] == 'resnet18':
            layers = [2, 2, 2, 2]           # number of layers in residual blocks
        elif options['backbone'] == 'resnet34':
            layers = [3, 4, 6, 3]
        elif options['backbone'] == 'resnet50':
            layers = [3, 4, 6, 3]
        elif options['backbone'] == 'resnet101':
            layers = [3, 4, 23, 3]
        
        # Custom strides
        self.strides = [1]
        for i in range(4):
            if output_stride > 1:
                self.strides.append(2)
                output_stride //= 2
            else:
                self.strides.append(1)
        
        self.stage = options['common_features_last_layer']
        self.comm_feat, self.ind_feat1, self.ind_feat2, self.ind_feat3 = [torch.nn.ModuleList() for i in range(4)]

        self.count_stage = 1
        self.enc.inplanes = options['unet_conv_filters'][0]
        # self.enc.conv1 = nn.Conv2d(in_chans, self.enc.inplanes, kernel_size=7, stride=self.strides[0], padding=3, bias=False)
        # self.enc.bn1 = nn.BatchNorm2d(options['unet_conv_filters'][0])
        # if self.strides[1] > 1:
        #     self.enc.maxpool = nn.MaxPool2d(kernel_size=3, stride=self.strides[1], padding=1)
        # else: self.enc.maxpool = nn.Identity()

        if self.count_stage <= self.stage:
            self.comm_feat.append(nn.Sequential(nn.Conv2d(in_chans, self.enc.inplanes, kernel_size=7, stride=self.strides[0], padding=3, bias=False),
                                  nn.BatchNorm2d(options['unet_conv_filters'][0]),
                                  nn.ReLU(inplace=True)))
        else:
            a, b, c = [nn.Sequential(nn.Conv2d(in_chans, self.enc.inplanes, kernel_size=7, stride=self.strides[0], padding=3, bias=False),
                                     nn.BatchNorm2d(options['unet_conv_filters'][0]),
                                     nn.ReLU(inplace=True)) for i in range(3)]
            self.ind_feat1.append(a); self.ind_feat2.append(b); self.ind_feat3.append(c)

        # self.enc.layer1 = self.enc._make_layer(BasicBlock, options['unet_conv_filters'][ 1], layers[0])
        self.count_stage += 1
        if self.count_stage <= self.stage:
            self.comm_feat.append(nn.Sequential(nn.MaxPool2d(kernel_size=3, stride=self.strides[1], padding=1) if self.strides[1] > 1 else nn.Identity(),
                                                self.enc._make_layer(BasicBlock, options['unet_conv_filters'][ 1], layers[0])))

        else:
            aux = self.enc.inplanes
            a = nn.Sequential(nn.MaxPool2d(kernel_size=3, stride=self.strides[1], padding=1) if self.strides[1] > 1 else nn.Identity(), 
                              self.enc._make_layer(BasicBlock, options['unet_conv_filters'][ 1], layers[0]))
            self.enc.inplanes = aux
            b = nn.Sequential(nn.MaxPool2d(kernel_size=3, stride=self.strides[1], padding=1) if self.strides[1] > 1 else nn.Identity(), 
                              self.enc._make_layer(BasicBlock, options['unet_conv_filters'][ 1], layers[0]))
            self.enc.inplanes = aux
            c = nn.Sequential(nn.MaxPool2d(kernel_size=3, stride=self.strides[1], padding=1) if self.strides[1] > 1 else nn.Identity(), 
                              self.enc._make_layer(BasicBlock, options['unet_conv_filters'][ 1], layers[0]))
            self.ind_feat1.append(a); self.ind_feat2.append(b); self.ind_feat3.append(c)

        # self.enc.layer2 = self.enc._make_layer(BasicBlock, options['unet_conv_filters'][ 2], layers[1], stride=self.strides[2])
        self.count_stage += 1
        if self.count_stage <= self.stage:
            self.comm_feat.append(self.enc._make_layer(BasicBlock, options['unet_conv_filters'][ 2], layers[1], stride=self.strides[2]))
        else:
            aux = self.enc.inplanes
            a = self.enc._make_layer(BasicBlock, options['unet_conv_filters'][ 2], layers[1], stride=self.strides[2])
            self.enc.inplanes = aux
            b = self.enc._make_layer(BasicBlock, options['unet_conv_filters'][ 2], layers[1], stride=self.strides[2])
            self.enc.inplanes = aux
            c = self.enc._make_layer(BasicBlock, options['unet_conv_filters'][ 2], layers[1], stride=self.strides[2])
            self.ind_feat1.append(a); self.ind_feat2.append(b); self.ind_feat3.append(c)

        # self.enc.layer3 = self.enc._make_layer(BasicBlock, options['unet_conv_filters'][ 3] , layers[2], stride=self.strides[3])
        self.count_stage += 1
        if self.count_stage <= self.stage:
            self.comm_feat.append(self.enc._make_layer(BasicBlock, options['unet_conv_filters'][ 3] , layers[2], stride=self.strides[3]))
        else:
            aux = self.enc.inplanes
            a = self.enc._make_layer(BasicBlock, options['unet_conv_filters'][ 3] , layers[2], stride=self.strides[3])
            self.enc.inplanes = aux
            b = self.enc._make_layer(BasicBlock, options['unet_conv_filters'][ 3] , layers[2], stride=self.strides[3])
            self.enc.inplanes = aux
            c = self.enc._make_layer(BasicBlock, options['unet_conv_filters'][ 3] , layers[2], stride=self.strides[3])
            self.ind_feat1.append(a); self.ind_feat2.append(b); self.ind_feat3.append(c)

        # self.enc.layer4 = self.enc._make_layer(BasicBlock, options['unet_conv_filters'][-1], layers[3], stride=self.strides[4])
        self.count_stage += 1
        if self.count_stage <= self.stage:
            self.comm_feat.append(self.enc._make_layer(BasicBlock, options['unet_conv_filters'][-1], layers[3], stride=self.strides[4]))
        else:
            aux = self.enc.inplanes
            a = self.enc._make_layer(BasicBlock, options['unet_conv_filters'][-1], layers[3], stride=self.strides[4])
            self.enc.inplanes = aux
            b = self.enc._make_layer(BasicBlock, options['unet_conv_filters'][-1], layers[3], stride=self.strides[4])
            self.enc.inplanes = aux
            c = self.enc._make_layer(BasicBlock, options['unet_conv_filters'][-1], layers[3], stride=self.strides[4])
            self.ind_feat1.append(a); self.ind_feat2.append(b); self.ind_feat3.append(c)

        self.drop = nn.Dropout2d(drop_rate)
=======

class H_UNet(UNet):
    def __init__(self, options):
        super().__init__(options)
        self.sod_feature_map2 = FeatureMap(
            input_n=options['unet_conv_filters'][0] + options['n_classes']['SIC'], output_n=options['n_classes']['SOD'])
        self.floe_feature_map2 = FeatureMap(
            input_n=options['unet_conv_filters'][0] + options['n_classes']['SIC'] + options['n_classes']['SOD'],
            output_n=options['n_classes']['FLOE'])

    def forward(self, x):
        """Forward model pass."""
        x_contract = [self.input_block(x)]
        for contract_block in self.contract_blocks:
            x_contract.append(contract_block(x_contract[-1]))
        x_expand = self.bridge(x_contract[-1])
        up_idx = len(x_contract)
        for expand_block in self.expand_blocks:
            x_expand = expand_block(x_expand, x_contract[up_idx - 1])
            up_idx -= 1

        sic_logits = self.sic_feature_map(x_expand)
        sod_logits = self.sod_feature_map(x_expand)

        # sod_sic_combine = self.sod_feature_map(torch.cat((sic_logits, x_expand), dim=1))

        return {'SIC': sic_logits,
                'SOD': self.sod_feature_map2(torch.cat((sic_logits, x_expand), dim=1)),
                'FLOE': self.floe_feature_map2(torch.cat((sic_logits, sod_logits, x_expand), dim=1))}




class H_UNet_argmax(UNet):
    def __init__(self, options):
        super().__init__(options)
        self.sod_feature_map2 = FeatureMap(
            input_n=options['unet_conv_filters'][0] + 1, output_n=options['n_classes']['SOD'])
        self.floe_feature_map2 = FeatureMap(
            input_n=options['unet_conv_filters'][0] + 1 + 1,
            output_n=options['n_classes']['FLOE'])

    def forward(self, x):
        """Forward model pass."""
        x_contract = [self.input_block(x)]
        for contract_block in self.contract_blocks:
            x_contract.append(contract_block(x_contract[-1]))
        x_expand = self.bridge(x_contract[-1])
        up_idx = len(x_contract)
        for expand_block in self.expand_blocks:
            x_expand = expand_block(x_expand, x_contract[up_idx - 1])
            up_idx -= 1

        sic_logits = self.sic_feature_map(x_expand)
        sod_logits = self.sod_feature_map(x_expand)
        
        sic_chart = torch.argmax(sic_logits, dim=1).unsqueeze(dim=1)
        sod_chart = torch.argmax(sod_logits, dim=1).unsqueeze(dim=1)
        # sod_sic_combine = self.sod_feature_map(torch.cat((sic_logits, x_expand), dim=1))

        return {'SIC': sic_logits,
                'SOD': self.sod_feature_map2(torch.cat((sic_chart, x_expand), dim=1)),
                'FLOE': self.floe_feature_map2(torch.cat((sic_chart, sod_chart, x_expand), dim=1))}
>>>>>>> a3019032
<|MERGE_RESOLUTION|>--- conflicted
+++ resolved
@@ -185,11 +185,6 @@
 
     return x
 
-<<<<<<< HEAD
-=======
-# Added by No@
-
->>>>>>> a3019032
 
 class UNet_sep_dec(torch.nn.Module):
     """PyTorch U-Net Class. Uses unet_parts."""
@@ -244,7 +239,6 @@
                 'SOD': self.sod_feature_map(self.Decoder(x_contract)),
                 'FLOE': self.floe_feature_map(self.Decoder(x_contract))}
 
-<<<<<<< HEAD
 class Sep_feat_dif_stages(torch.nn.Module):
     """PyTorch U-Net Class. Uses unet_parts."""
 
@@ -451,68 +445,3 @@
             self.ind_feat1.append(a); self.ind_feat2.append(b); self.ind_feat3.append(c)
 
         self.drop = nn.Dropout2d(drop_rate)
-=======
-
-class H_UNet(UNet):
-    def __init__(self, options):
-        super().__init__(options)
-        self.sod_feature_map2 = FeatureMap(
-            input_n=options['unet_conv_filters'][0] + options['n_classes']['SIC'], output_n=options['n_classes']['SOD'])
-        self.floe_feature_map2 = FeatureMap(
-            input_n=options['unet_conv_filters'][0] + options['n_classes']['SIC'] + options['n_classes']['SOD'],
-            output_n=options['n_classes']['FLOE'])
-
-    def forward(self, x):
-        """Forward model pass."""
-        x_contract = [self.input_block(x)]
-        for contract_block in self.contract_blocks:
-            x_contract.append(contract_block(x_contract[-1]))
-        x_expand = self.bridge(x_contract[-1])
-        up_idx = len(x_contract)
-        for expand_block in self.expand_blocks:
-            x_expand = expand_block(x_expand, x_contract[up_idx - 1])
-            up_idx -= 1
-
-        sic_logits = self.sic_feature_map(x_expand)
-        sod_logits = self.sod_feature_map(x_expand)
-
-        # sod_sic_combine = self.sod_feature_map(torch.cat((sic_logits, x_expand), dim=1))
-
-        return {'SIC': sic_logits,
-                'SOD': self.sod_feature_map2(torch.cat((sic_logits, x_expand), dim=1)),
-                'FLOE': self.floe_feature_map2(torch.cat((sic_logits, sod_logits, x_expand), dim=1))}
-
-
-
-
-class H_UNet_argmax(UNet):
-    def __init__(self, options):
-        super().__init__(options)
-        self.sod_feature_map2 = FeatureMap(
-            input_n=options['unet_conv_filters'][0] + 1, output_n=options['n_classes']['SOD'])
-        self.floe_feature_map2 = FeatureMap(
-            input_n=options['unet_conv_filters'][0] + 1 + 1,
-            output_n=options['n_classes']['FLOE'])
-
-    def forward(self, x):
-        """Forward model pass."""
-        x_contract = [self.input_block(x)]
-        for contract_block in self.contract_blocks:
-            x_contract.append(contract_block(x_contract[-1]))
-        x_expand = self.bridge(x_contract[-1])
-        up_idx = len(x_contract)
-        for expand_block in self.expand_blocks:
-            x_expand = expand_block(x_expand, x_contract[up_idx - 1])
-            up_idx -= 1
-
-        sic_logits = self.sic_feature_map(x_expand)
-        sod_logits = self.sod_feature_map(x_expand)
-        
-        sic_chart = torch.argmax(sic_logits, dim=1).unsqueeze(dim=1)
-        sod_chart = torch.argmax(sod_logits, dim=1).unsqueeze(dim=1)
-        # sod_sic_combine = self.sod_feature_map(torch.cat((sic_logits, x_expand), dim=1))
-
-        return {'SIC': sic_logits,
-                'SOD': self.sod_feature_map2(torch.cat((sic_chart, x_expand), dim=1)),
-                'FLOE': self.floe_feature_map2(torch.cat((sic_chart, sod_chart, x_expand), dim=1))}
->>>>>>> a3019032
